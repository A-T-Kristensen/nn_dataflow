--- conflicted
+++ resolved
@@ -41,16 +41,7 @@
     Skip the given loop blocking scheme if it has regularized equivalent, or it
     is suboptimal.
 
-<<<<<<< HEAD
-def _make_loopblockingscheme(nested_loop_desc, tifm, tofm, tbat, orders,
-                             resource, bufshr, part_occ, options):
-    lbs = LoopBlockingScheme(nested_loop_desc, tifm, tofm, tbat, orders,
-                             resource, bufshr, options)
-    lbs.set_partition_occupation(part_occ)
-    return lbs
-=======
     Equivalence of loop blocking schemes:
->>>>>>> 20d640e5
 
     - changing the position of a trivial loop (with blocking factor 1) makes no
       difference to the access pattern.
@@ -114,12 +105,8 @@
     return False
 
 
-<<<<<<< HEAD
-def _loopblocking_iter_ti_to(nested_loop_desc, tbat, orders, resource, bufshr,
-                             cost, part_occ, options):
-=======
 def _gen_loopblocking_perprocess(
-        nested_loop_desc, resource, cost, part_occ, options,
+        nested_loop_desc, resource, bufshr, cost, part_occ, options,
         gen_tifm, gen_tofm, gen_tbat, gen_ords):
 
     def _gen_bl_ts():
@@ -136,22 +123,14 @@
             bl_ts = tuple(zip(*lp_ts))
             yield bl_ts
 
->>>>>>> 20d640e5
     def _sweep():
         ''' Sweep all. '''
         for bl_ts, bl_ords in itertools.product(_gen_bl_ts(), gen_ords):
             if skip(bl_ts, bl_ords):
                 continue
-<<<<<<< HEAD
-            lbs = _make_loopblockingscheme(nested_loop_desc, ti, to, tbat,
-                                           orders, resource, bufshr, part_occ,
-                                           options)
-            if _DEBUG:
-                lbs.verify_fetch()
-=======
             lbs = LoopBlockingScheme(
-                nested_loop_desc, bl_ts, bl_ords, resource, part_occ, options)
->>>>>>> 20d640e5
+                nested_loop_desc, bl_ts, bl_ords, resource, bufshr, part_occ,
+                options)
             yield lbs
 
     return heapq.nsmallest(options.ntops, _sweep(),
@@ -169,17 +148,10 @@
     if options.sw_solve_loopblocking:
         gen = LoopBlockingSolver.gen_loopblocking_gbuf_reside
 
-<<<<<<< HEAD
-        for ti, to, tb, orders in gen(nested_loop_desc, resource, options):
-            yield _make_loopblockingscheme(nested_loop_desc, ti, to, tb,
-                                           orders, resource, bufshr, part_occ,
-                                           options)
-=======
         for bl_ts, bl_ords in gen(nested_loop_desc, resource, options):
             lbs = LoopBlockingScheme(nested_loop_desc, bl_ts, bl_ords,
-                                     resource, part_occ, options)
+                                     resource, bufshr, part_occ, options)
             yield lbs
->>>>>>> 20d640e5
         return
 
     ## Exhaustive search.
@@ -207,18 +179,6 @@
         apply_func = apply
         retrieve_func = retrieve_result_st()
 
-<<<<<<< HEAD
-    # Split the design space iteration for multiprocessing: make tb and orders
-    # inter-process, and ti and to intra-process.
-    for tb, orders in itertools.product(
-            Util.factorize(nested_loop_desc.loopcnt_bat, 3),
-            itertools.product(
-                [None], itertools.permutations(range(le.NUM)),
-                [None], itertools.permutations(range(le.NUM)))):
-        r = apply_func(_loopblocking_iter_ti_to,
-                       (nested_loop_desc, tb, orders, resource, bufshr, cost,
-                        part_occ, options))
-=======
     # Exhaustive generators.
     gen_tifm = Util.factorize(nested_loop_desc.loopcnt[le.IFM], 3)
     gen_tofm = Util.factorize(nested_loop_desc.loopcnt[le.OFM], 3)
@@ -236,9 +196,8 @@
     list_ords = list(gen_ords)
     for tifm, tofm in itertools.product(gen_tifm, gen_tofm):
         r = apply_func(_gen_loopblocking_perprocess,
-                       (nested_loop_desc, resource, cost, part_occ, options,
-                        [tifm], [tofm], list_tbat, list_ords))
->>>>>>> 20d640e5
+                       (nested_loop_desc, resource, bufshr, cost, part_occ,
+                        options, [tifm], [tofm], list_tbat, list_ords))
         results.append(r)
 
     for lbs in heapq.nsmallest(options.ntops, retrieve_func,
