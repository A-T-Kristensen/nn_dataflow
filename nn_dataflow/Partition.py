--- conflicted
+++ resolved
@@ -349,9 +349,8 @@
             fil_size = (filrng[0][1] - filrng[0][0]) \
                     * (filrng[1][1] - filrng[1][0]) \
                     * layer.filter_size()
-<<<<<<< HEAD
             # Min hops to each node across all memory nodes.
-            min_hops = [min(coord.hop_dist(c) for c in filter_node_coord_list)
+            min_hops = [min(coord.hop_dist(c) for c in filter_nodes)
                         for coord in coord_list]
 
             if use_accfwd:
@@ -373,12 +372,6 @@
 
             else:
                 nhops[de.FIL] += fil_size * sum(min_hops)
-=======
-            for coord in coord_list:
-                min_hops = min(coord.hop_dist(c)
-                               for c in filter_nodes)
-                nhops[de.FIL] += fil_size * min_hops
->>>>>>> 0154139d
 
     return nhops
 
