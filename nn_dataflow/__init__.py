""" $lic$
Copyright (C) 2016-2017 by The Board of Trustees of Stanford University

This program is free software: you can redistribute it and/or modify it under
the terms of the Modified BSD-3 License as published by the Open Source
Initiative.

If you use this program in your research, we request that you reference the
TETRIS paper ("TETRIS: Scalable and Efficient Neural Network Acceleration with
3D Memory", in ASPLOS'17. April, 2017), and that you send us a citation of your
work.

This program is distributed in the hope that it will be useful, but WITHOUT ANY
WARRANTY; without even the implied warranty of MERCHANTABILITY or FITNESS FOR A
PARTICULAR PURPOSE. See the BSD-3 License for more details.

You should have received a copy of the Modified BSD-3 License along with this
program. If not, see <https://opensource.org/licenses/BSD-3-Clause>.
"""

<<<<<<< HEAD
from . import DataCategoryEnum
from . import LoopBlocking
from . import LoopBlockingSolver
from . import LoopEnum
from . import MemHierEnum
from . import ParallelEnum
from . import Partition
from .Cost import Cost
from .DataDimLoops import DataDimLoops
from .DataLayout import DataLayout
from .FmapRange import FmapPosition, FmapRange, FmapRangeMap
from .InterLayerPipeline import InterLayerPipeline
from .Layer import Layer, InputLayer, ConvLayer, FCLayer, \
        LocalRegionLayer, PoolingLayer
from .LoopBlockingScheme import LoopBlockingScheme
from .MapStrategy import MapStrategy, MapStrategyEyeriss
from .NestedLoopDesc import NestedLoopDesc
from .Network import Network
from .NodeRegion import NodeRegion
from .NNDataflowScheme import NNDataflowScheme
from .Option import Option
from .PartitionScheme import PartitionScheme
from .PhyDim2 import PhyDim2
from .Resource import Resource
from .Scheduling import SchedulingCondition, SchedulingResult, Scheduling
from .SchedulingConstraint import SchedulingConstraint

from .NNDataflow import NNDataflow

__version__ = '1.5-rc.7'
=======
__version__ = '1.5'
>>>>>>> 667a352d
<|MERGE_RESOLUTION|>--- conflicted
+++ resolved
@@ -18,37 +18,4 @@
 program. If not, see <https://opensource.org/licenses/BSD-3-Clause>.
 """
 
-<<<<<<< HEAD
-from . import DataCategoryEnum
-from . import LoopBlocking
-from . import LoopBlockingSolver
-from . import LoopEnum
-from . import MemHierEnum
-from . import ParallelEnum
-from . import Partition
-from .Cost import Cost
-from .DataDimLoops import DataDimLoops
-from .DataLayout import DataLayout
-from .FmapRange import FmapPosition, FmapRange, FmapRangeMap
-from .InterLayerPipeline import InterLayerPipeline
-from .Layer import Layer, InputLayer, ConvLayer, FCLayer, \
-        LocalRegionLayer, PoolingLayer
-from .LoopBlockingScheme import LoopBlockingScheme
-from .MapStrategy import MapStrategy, MapStrategyEyeriss
-from .NestedLoopDesc import NestedLoopDesc
-from .Network import Network
-from .NodeRegion import NodeRegion
-from .NNDataflowScheme import NNDataflowScheme
-from .Option import Option
-from .PartitionScheme import PartitionScheme
-from .PhyDim2 import PhyDim2
-from .Resource import Resource
-from .Scheduling import SchedulingCondition, SchedulingResult, Scheduling
-from .SchedulingConstraint import SchedulingConstraint
-
-from .NNDataflow import NNDataflow
-
-__version__ = '1.5-rc.7'
-=======
 __version__ = '1.5'
->>>>>>> 667a352d
