--- conflicted
+++ resolved
@@ -256,13 +256,9 @@
 
         # Loop blocking.
         dict_loop = lbs.get_scheme_dict(self.cost)
-<<<<<<< HEAD
         # Substrate NoC cost.
         node_nhops = lbs.get_noc_access()
         dict_loop['cost'] -= self.cost.noc_hop * sum(node_nhops)
-        cost_loop = dict_loop['cost']
-=======
->>>>>>> 104fd074
 
         # Partitioning.
         # Memory access hops.
