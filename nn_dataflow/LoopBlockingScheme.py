""" $lic$
Copyright (C) 2016-2017 by The Board of Trustees of Stanford University

This program is free software: you can redistribute it and/or modify it under
the terms of the Modified BSD-3 License as published by the Open Source
Initiative.

If you use this program in your research, we request that you reference the
TETRIS paper ("TETRIS: Scalable and Efficient Neural Network Acceleration with
3D Memory", in ASPLOS'17. April, 2017), and that you send us a citation of your
work.

This program is distributed in the hope that it will be useful, but WITHOUT ANY
WARRANTY; without even the implied warranty of MERCHANTABILITY or FITNESS FOR A
PARTICULAR PURPOSE. See the BSD-3 License for more details.

You should have received a copy of the Modified BSD-3 License along with this
program. If not, see <https://opensource.org/licenses/BSD-3-Clause>.
"""

from collections import OrderedDict
import itertools

from . import DataCategoryEnum as de
from . import LoopEnum as le
from . import MemHierEnum as me
from . import Util

class LoopBlockingScheme(object):
    '''
    Loop blocking scheme.

    Consider the loops of ifmap, ofmap, and batching.
    '''
    # pylint: disable=too-many-instance-attributes

    class BL(object):  # pylint: disable=too-few-public-methods
        '''
        Blocking-level enum. Only used locally.
        '''
        GBUF = 0
        REGF = 1
        NUM = 2

    def __init__(self, nested_loop_desc, bl_ts, bl_ords, resource, bufshr,
                 part_occ, options):
        '''
        Given blocking factors `bl_ts` and the loop orders `bl_ords`, construct
        the loop blocking scheme.

        Nested loop order is:

        for ti[0]/to[0]/tb[0]
          // The data access order at this point (determined by the loop
          // order above) determines the access to DRAM.
          //
          // ------ boundary of DRAM and GBUF levels ------
          //
          // Data ranges below in this loop body are buffered in GBUF.
          for ti[1]/to[1]/tb[1]
            // The data access order at this point (determined by the loop
            // order above) determines the access to GBUF.
            //
            // ------ boundary of GBUF and REGF levels ------
            //
            // Data ranges below in this loop body are buffered in REGF.
            for ti[2]/to[2]/tb[2]

        `bl_ts` are the blocking factors of all levels, indexed by BL, but with
        length of `BL.NUM + 1`, where the last entry corresponds to the
        computation within one PE. Each entry is a tuple indexed by LoopEnum
        and gives the loop blocking factors at this level.

        `bl_ords` indicate the loop orders of all levels, indexed by BL. Each
        entry is a permutation tuple indexed by LoopEnum and gives the
        positions of the loops at this level. Smaller number means inner loop.

        `bufshr` is a BufShrScheme instance, indicating the buffer sharing
        scheme.

        `part_occ` is the partitioning occupation.
        '''

        # pylint: disable=invalid-name
        BL = self.BL

        # Loop structure.
        self.nld = nested_loop_desc

        # Check lengths and values.
        assert len(bl_ts) == BL.NUM + 1, \
                'LoopBlockingScheme: bl_ts has invalid length.'
        assert all(len(bl_t) == le.NUM for bl_t in bl_ts), \
                'LoopBlockingScheme: bl_ts elements have invalid length.'
        assert len(bl_ords) == BL.NUM, \
                'LoopBlockingScheme: bl_ords has invalid length.'
        assert all(sorted(bl_ord) == range(le.NUM) for bl_ord in bl_ords), \
                'LoopBlockingScheme: bl_ords elements are invalid.'

        self.bl_ts = [tuple(bl_t) for bl_t in bl_ts]
        self.bl_ords = [tuple(bl_ord) for bl_ord in bl_ords]

        # Check blocking.
        bl_tp = self._bl_tp(slice(None))
        for lpe in range(le.NUM):
            assert bl_tp[lpe] >= self.nld.loopcnt[lpe], \
                    'LoopBlockingScheme: invalid blocking LP {}: {} for {}.' \
                    .format(lpe, self.bl_ts, self.nld.loopcnt)

        self.lcnt = Util.prod(bl_tp)

        # Buffer sharing initialization.
        self._init_bufshr(bufshr, options)

        # Buffer data size for one unit.
        self.unit_size = [tuple() for _ in range(BL.NUM)]
        self.unit_size[BL.GBUF] = self.nld.usize_gbuf
        self.unit_size[BL.REGF] = self.nld.usize_regf

        # Buffer data unit counts.
        self._set_unit_cnt()

        # Whether reside in gbuf.
        self.stored_in_gbuf = [not options.sw_gbuf_bypass[dce]
                               for dce in range(de.NUM)]
        # Until now attribute `stored_in_gbuf` is conservative, i.e., assuming
        # all are False (bypassed) unless disabled.
        # They can be changed from False to True later, but never from True to
        # False.

        # Conservatively check size.
        if self.data_size(BL.REGF) > resource.size_regf \
                or self.data_size(BL.GBUF) > resource.size_gbuf:
            self.valid = False
            return
        else:
            self.valid = True

        # Data fetch calculation.
        self._set_fetch()

        # Now with the fetch times, we can calculate the actual
        # `stored_in_gbuf` values.
        # Only store in gbuf if having reuse.
        for dce in range(de.NUM):
            # Skip enforced stored in gbuf.
            if self.stored_in_gbuf[dce]:
                continue
            assert options.sw_gbuf_bypass[dce]

            if self.fetch[BL.GBUF][dce] < self.fetch[BL.REGF][dce]:
                self.stored_in_gbuf[dce] = True

        # Recheck size.
        if self.data_size(BL.REGF) > resource.size_regf \
                or self.data_size(BL.GBUF) > resource.size_gbuf:
            self.valid = False
            return

        # Parallel partitioning.
        self.num_nodes = resource.dim_nodes.size()
        # Occupation.
        # Occupation only affects op counts and REGF accesses.
        self.part_occ = part_occ

        # Stats: lazy evaluation.
        self.finalized_stats = False
        self.ops = float('nan')
        self.time = float('nan')
        self.access = [[float('nan')] * de.NUM for _ in range(me.NUM)]
        # NoC access due to buffer sharing and access forwarding.
        self.noc_access = [0] * de.NUM

        # Buffer sharing.
        self._set_bufshr(resource, bufshr, options)
        if not self.is_valid():
            return

        # Access forwarding.
        self._set_accfwd(bufshr, options)

    def is_valid(self):
        '''
        Whether is a valid scheme.
        '''
        return self.valid

    def data_size(self, blvl, dce=None):
        '''
        Data sizes at the given blocking level.
        '''
        if dce is None:
            return sum(self.data_size(blvl, dce) for dce in range(de.NUM))

        size = self.unit_cnt[blvl][dce] * self.unit_size[blvl][dce]
        if blvl == self.BL.GBUF:
            size *= 1 if self.stored_in_gbuf[dce] else 0
            size = Util.idivc(size, self.bufshr_subgrp_size[dce])

        return size

    def get_access(self):
        '''
        Get number of accesses of each data category to each hierarchy.

        Access is a two-dimensional list, first indexed by MemHierEnum, then
        indexed by DataCategoryEnum.
        '''
        if not self.is_valid():
            return None

        if not self.finalized_stats:
            self._calc_stats()

        return self.access

    def get_top_level_fetch(self):
        '''
        Get number of top-level-hierarchy fetches of each data category.
        '''
        if not self.is_valid():
            return None

        if not self.finalized_stats:
            self._calc_stats()

        return self.fetch[self.BL.GBUF]

    def get_noc_access(self):
        '''
        Get the NoC accesses of each data category.
        '''
        if not self.is_valid():
            return None

        if not self.finalized_stats:
            self._calc_stats()

        return self.noc_access

    def get_cost(self, cost):
        '''
        Get the total cost of loop blocking.
        '''
        if not self.is_valid():
            return float('inf')

        if not self.finalized_stats:
            self._calc_stats()

        c = 0

        c += self.ops * cost.mac_op

        access_total = [sum(acc) for acc in self.access]
        c += sum(mc * ma for mc, ma in zip(cost.mem_hier, access_total))

        c += sum(self.noc_access) * cost.noc_hop

        c += self.time * cost.unit_static * self.num_nodes

        return c

    def get_scheme_dict(self, cost):
        '''
        Get an OrderedDict of scheme summary.
        '''
        if not self.is_valid():
            return None

        if not self.finalized_stats:
            self._calc_stats()

        size = [[self.data_size(bl, dce) for dce in range(de.NUM)]
                for bl in range(self.BL.NUM)]

        lp_ts = zip(*self.bl_ts)

        return OrderedDict([('cost', self.get_cost(cost)),
                            ('ops', self.ops),
                            ('time', self.time),
                            ('access', self.access),
                            ('fetch', self.fetch),
                            ('size', size),
                            ('unit_size', self.unit_size),
                            ('unit_cnt', self.unit_cnt),
                            ('part_occ', self.part_occ),
                            ('ti', tuple(lp_ts[le.IFM])),
                            ('to', tuple(lp_ts[le.OFM])),
                            ('tb', tuple(lp_ts[le.BAT])),
                            ('orders', self.bl_ords),
                            ('accfwd_reduction', self.accfwd_reduction),
                            ('bufshr_grp_size', self.bufshr_grp_size),
                            ('bufshr_subgrp_size', self.bufshr_subgrp_size),
                            ('bufshr_rot_fetch', self.bufshr_rot_fetch),
                            ('bufshr_rot_round_cnt', self.bufshr_rot_round_cnt),
                            ('bufshr_rot_unit_cnt', self.bufshr_rot_unit_cnt),
                            ('bufshr_wide_fetch', self.bufshr_wide_fetch),
                            ('bufshr_wide_fetch_width',
                             self.bufshr_wide_fetch_width),
                           ])

    def gen_index(self):
        '''
        Generate the indexes of ifmap, ofmap and batch sample, based on the
        loop blocking factors and the orders. Index will be 0 to total loop
        count, e.g., 0 to `loopcnt[le.IFM]`.

        Return the indexes in the order of LoopEnum.
        '''

        # Index generators for all blocking levels.
        bl_idxgen_list = []
        # Counts of loop units for all blocking levels.
        bl_cnt_list = []

        assert self.BL.NUM == 2
        bl_gbuf = self.BL.GBUF
        bl_regf = self.BL.REGF

        # Between DRAM and GBUF.
        t_x = self.bl_ts[bl_gbuf]
        order_x = self.bl_ords[bl_gbuf]
        cnt_x = self._bl_tp(slice(bl_gbuf + 1, None))
        bl_idxgen_list.append(self._gen_index_single_level(t_x, order_x))
        bl_cnt_list.append(cnt_x)

        # Between GBUF and REGF.
        t_x = self.bl_ts[bl_regf]
        order_x = self.bl_ords[bl_regf]
        cnt_x = self._bl_tp(slice(bl_regf + 1, None))
        bl_idxgen_list.append(self._gen_index_single_level(t_x, order_x))
        bl_cnt_list.append(cnt_x)

        # Between REGF and ALU.
        t_x = self.bl_ts[2]
        order_x = (0, 1, 2)
        cnt_x = (1,) * le.NUM
        bl_idxgen_list.append(self._gen_index_single_level(t_x, order_x))
        bl_cnt_list.append(cnt_x)

        # Generate.
        num = 0
        for bl_idx_list in itertools.product(*bl_idxgen_list):
            # Merge indexes of all levels.
            idx = (0,) * le.NUM

            # bl_idx_list is (i0, o0, b0), (i1, o1, b1), ...
            # bl_cnt_list is (tip0, top0, tbp0), (tip1, top1, tbp1), ...
            # idx should be (i0 * tip0 + i1 * tip1 + ..., ...)
            for bl_idx, bl_cnt in zip(bl_idx_list, bl_cnt_list):
                idx = tuple(i + bi * bc for i, bi, bc
                            in zip(idx, bl_idx, bl_cnt))

            num += 1
            yield idx

        assert num == self.lcnt

    def _set_unit_cnt(self):
        '''
        Set the buffered unit counts for all data categories at all blocking
        levels, based on the loop blocking factors and orders.

        General rules:
        - from the top of the current level, go down (inner) and multiply up
          all blocking factors of loops that are related to the data (e.g.,
          loop i and b for IFM).
        - the product is the buffered unit count.
        '''

        self.unit_cnt = []

        for bl in range(self.BL.NUM):
            # BL corresponds to the BL + 1 element in ti/to/tb.
            uc = self._t_data_cnt(self._bl_tp(slice(bl + 1, None)))
            self.unit_cnt.append(uc)

    def _set_fetch(self):
        '''
        Set the data fetch times for all data categories at all blocking
        levels, based on the loop blocking factors and orders.

        Fetch times considers the buffering. E.g., for IFM, there are `tip` *
        `tbp` units, which need to be fetched `top` times without buffering.
        With reuse due to buffering, the actual fetch times will be `top` /
        reuse.

        Fetch times at a level means the fetch to the upper level. E.g.,
        fetches at GBUF level access DRAM, and fetches at REGF level accesses
        GBUF.

        General rules:
        - from the top of the current level, go up (outer) until hitting a
          non-trivial (blocking factor > 1) loop that is related to the data
          category (e.g., loop i and b for IFM).
        - start from that loop, go up (outer) until the outermost, and multiply
          up all blocking factors of loops that are related to the data that
          will reuse this data, but are unrelated to this data (e.g., loop o
          for IFM).
        - the product is the fetch times.
        '''

        self.fetch = []

        # Have to go from outer levels to inner levels.
        assert self.BL.GBUF < self.BL.REGF
        for bl in range(self.BL.NUM):
            # BL corresponds to the BL + 1 element in ti/to/tb. But the outer
            # level is the BL element.

            # A data category has related (dimension) loops and unrelated
            # loops. The data reuse only includes the current level blocking
            # factors of the unrelated loops if they are inner than all the
            # dimension loops, i.e., inner than the innermost non-trivial
            # dimension loop of the current level. If all the dimension loops
            # are trivial, i.e., have blocking factor 1, the current level does
            # not change the data, and the fetch times at this level is the
            # same as the outer level.

            fe = [0] * de.NUM

            bl_t = self.bl_ts[bl]
            bl_ord = self.bl_ords[bl]

            for dce in range(de.NUM):

                inntdim_lp = self._innt_dim_loop(dce, bl_t, bl_ord)

                if inntdim_lp is None:
                    fe[dce] = self.fetch[bl-1][dce] if bl > 0 else 1
                    continue

                f = 1
                for lpe in self.nld.data_loops[dce].drop(range(le.NUM)):
                    # Include the unrelated loop blocking factors outside of
                    # the innermost non-trivial dimension loop.
                    bl_start = bl + (bl_ord[lpe] > bl_ord[inntdim_lp])
                    f *= self._bl_tp(slice(bl_start))[lpe]

                fe[dce] = 2 * f - 1 if dce == de.OFM else f

            self.fetch.append(fe)

    def _calc_stats(self):
        '''
        Lazily calculate stats.
        '''

        self.ops = self.nld.unit_ops * self.lcnt * self.num_nodes \
                * self.part_occ
        self.time = self.nld.unit_time * self.lcnt

        self.access[me.REGF] = [v * self.lcnt * t
                                * self.num_nodes * self.part_occ for v, t
                                in zip(self.nld.unit_access[me.REGF],
                                       [1, 1, 2])]

        self.access[me.ITCN] = [self.nld.total_access_at_of(me.ITCN, dce)
                                * self.fetch[self.BL.REGF][dce]
                                * self.num_nodes
                                for dce in range(de.NUM)]

        self.access[me.GBUF] = [self.nld.total_access_at_of(me.GBUF, dce)
                                * self.fetch[self.BL.REGF][dce]
                                * self.stored_in_gbuf[dce]
                                * self.num_nodes
                                for dce in range(de.NUM)]

<<<<<<< HEAD
        self.access[me.DRAM] = [v * u * f / r * self.num_nodes for v, u, f, r
                                in zip(self.unit_access[me.DRAM],
                                       self.total_units,
                                       self.fetch[self.BL.GBUF],
                                       self.accfwd_reduction)]

        # NoC access.
        bufshr_rot_access = self._calc_bufshr_rotation_access(
            self.bufshr_rot_fetch)
        bufshr_wf_access = self._calc_bufshr_widefetch_access(
            self.bufshr_wide_fetch)
        self.noc_access = [a1 + a2 for a1, a2
                           in zip(bufshr_rot_access, bufshr_wf_access)]
=======
        self.access[me.DRAM] = [(self.nld.total_access_at_of(me.DRAM, dce)
                                 if self.stored_in_gbuf[dce]
                                 else self.nld.total_access_at_of(me.GBUF, dce))
                                * self.fetch[self.BL.GBUF][dce]
                                * self.num_nodes
                                for dce in range(de.NUM)]
>>>>>>> 104fd074

        self.finalized_stats = True

    def _bl_tp(self, bl_lvls):
        '''
        Get the products of the loop blocking factors for the given levels
        `bl_lvls`.
        '''
        assert isinstance(bl_lvls, slice)
        return [Util.prod(ts[bl_lvls]) for ts in zip(*self.bl_ts)]

    def _t_data_cnt(self, bl_t):
        '''
        Get the corresponding data unit counts given the loop blocking factors.

        `bl_t` are the loop blocking factors, indexed by LoopEnum.
        '''
        return [self.nld.data_loops[dce].data_cnt(bl_t)
                for dce in range(de.NUM)]

    def _innt_dim_loop(self, dce, bl_t, bl_ord):
        '''
        Get the innermost non-trivial loop which is a dimension loop of the
        given data category. Return None if all dimension loops are trivial.

        The innermost non-trivial dimension loop is one of the data dimension
        loops of data category `dce`, has a non-one blocking factor, and has
        the smallest order value.

        `bl_t` are the loop blocking factors, indexed by LoopEnum. `bl_ord` is
        the loop order.
        '''
        # The key is a tuple.
        # The first element picks out the non-trivial loops (False < True). If
        # all loops are trivial, None will be the only left one.
        # The second element compares the order within the non-trivial loops.
        return min((None,) + self.nld.data_loops[dce].loops(),
                   key=lambda lpe: (bl_t[lpe] == 1, bl_ord[lpe]) \
                           if lpe is not None else (False, le.NUM))

    @staticmethod
    def _gen_index_single_level(t_x, order_x):
        '''
        Generate the indexes of a single loop blocking level.
        '''
        # The element in order is the position from inner to outer, we list the
        # generators from outer to inner.
        gens = [None] * le.NUM
        rev_order = [le.NUM - 1 - o for o in order_x]
        for lpe in range(le.NUM):
            gens[rev_order[lpe]] = xrange(t_x[lpe])

        for idx in itertools.product(*gens):
            # Index now is in the loop order from outer to inner. Reorder to be
            # in LoopEnum order.
            yield tuple(idx[rev_order[lpe]] for lpe in range(le.NUM))

    def _set_accfwd(self, bufshr, options):
        '''
        Set access forwarding (AF).
        '''
        assert self.is_valid() and not self.finalized_stats

        # DRAM access reduction due to AF. This is the average reduction. Each
        # node does not need to fetch exactly 1/N data.
        self.accfwd_reduction = [1] * de.NUM

        if not options.hw_access_forwarding and not options.hw_gbuf_sharing:
            return

        # If n nodes share the data, each node fetches 1/n of the data.
        for dce in range(de.NUM):
            self.accfwd_reduction[dce] = bufshr.size(dce)

    def _init_bufshr(self, bufshr, options):
        '''
        Initialize buffer sharing (BS).

        Must be called before any buffered data size check.
        '''
        assert not hasattr(self, "unit_cnt")

        # Total BS nodes
        self.bufshr_grp_size = tuple(bufshr.size(dce) if options.hw_gbuf_sharing
                                     else 1 for dce in range(de.NUM))
        # BS subgroup sizes.
        # The initial values are conservative, i.e., assuming the maximum
        # shared capacity across nodes.
        # They can be decreased later, but never increased.
        self.bufshr_subgrp_size = self.bufshr_grp_size

        # NoC fetch due to rotation.
        # The fetch times means the number of hops along which each data
        # (considered all replica) traverals over the entire nested loops.
        # The total number of hops of all data over all nodes will be this
        # value multiplying the size of unique data (without replica).
        self.bufshr_rot_fetch = [0.] * de.NUM
        # Rotation round counts.
        self.bufshr_rot_round_cnt = [0] * de.NUM
        # Rotation unit counts.
        self.bufshr_rot_unit_cnt = [float('nan')] * de.NUM

        # NoC fetch due to wide fetch. Meaning similar to `bufshr_rot_fetch`.
        self.bufshr_wide_fetch = [0.] * de.NUM
        # Wide fetch widths.
        self.bufshr_wide_fetch_width = [0.] * de.NUM

    def _set_bufshr(self, resource, bufshr, options):
        '''
        Set buffer sharing (BS).

        The GBUF level loops, i.e., ti/to/tb[1], decide the order and ranges of
        the access to data buffered in GBUF, which could spread across multiple
        nodes. Depending on the loop structure, at most one data category,
        whose two related loops are not adjacent and split by the other loop,
        has a non-perfect-sequential access pattern, as the inner dimension
        will be accessed multiple times (due to the middle unrelated loop)
        before switching to the next outer dimension. We call it non-seq-acc
        data category. If there are < 3 non-trivial loops, there is no non-seq
        data category. E.g., OFM is non-seq-acc with the following loop
        structure:

        for o
          for i
            for b

        - Rotation round.

        The blocking factors and loop order decide the number of rotation
        rounds. For seq-acc data categories, the rotation rounds equal to the
        fetch times to GBUF. E.g., with above loops, IFM (i, b) rotates `to`
        rounds, and FIL (i, o) rotates once. For non-seq-acc data category, we
        only rotate after all the multiple accesses to the inner dimension are
        done. So its rotation rounds needs to be reduced by this fetch times.
        E.g., OFM (o, b) rotates only once.

        - Rotation unit.

        Rotation unit for each data category is defined as the shifting size
        for each rotation step. For seq-acc data categories, the rotation unit
        is 1 REGF unit. For non-seq-acc data category, the rotation unit is 1
        REGF unit * inner dimension size.

        - Wide fetch.

        Rotation unit size does not affect the NoC access of rotation rounds,
        but there may be remote accesses without rotation, called wide fetch,
        if the rotation unit does not fit in a single node GBUF.

        - Rotation round optimization.

        Only the data with the inner two loops are rotated multiple times per
        DRAM access (GBUF filling) and can be optimized. We do not touch the
        innermost loop, to keep GBUF fetch times unchanged. Therefore we only
        try to split the middle loop into two: across-node and within-node, and
        bring the across-node loop outside.

        With above loop structure example, it will be

        for i-across-node
          for o
            for i-within-node
              for b

        This optimization reduces IFM (i, b) rotation rounds from `to` to 1,
        and increases OFM (o, b) rotation rounds from 1 to `i-across-node`,
        i.e., subgroup size of IFM; it does not change FIL (i, o) rotation
        rounds.

        This optimization does not change the wide fetch times. FIL (i, o) is
        still seq-acc once but with a different order; OFM (o, b) is still
        non-seq-acc; IFM (i, b) becomes non-seq-acc, but if we ensure the inner
        i loop is within a node, no wide fetch is needed.
        '''
        assert self.is_valid() and not self.finalized_stats

        if not options.hw_gbuf_sharing:
            return

        bl = self.BL.GBUF
        blp1 = bl + 1

        # If bypass gbuf, set subgroup size to 1.
        self.bufshr_subgrp_size = tuple(sgs if self.stored_in_gbuf[dce]
                                        and self.unit_size[bl][dce] > 0 else 1
                                        for dce, sgs
                                        in enumerate(self.bufshr_subgrp_size))

        # The blocking factors and loop order that are related to BS.
        t_bs = self.bl_ts[blp1]
        ord_bs = self.bl_ords[blp1]

        # Non-trivial loops.
        nt_loops_bs = set(lpe for lpe in range(le.NUM) if t_bs[lpe] > 1)
        inlp_bs = self._innermost_nontrivial_loop(t_bs, ord_bs)

        def _min_subgrp_size(*dce_list):
            '''
            Get the minimum BS subgroup size. Minimize in the order of the
            given `dce_list`.
            '''
            cur_sgs = list(self.bufshr_subgrp_size)
            min_sgs = list(self.bufshr_subgrp_size)
            free_cap = resource.size_gbuf - self.data_size(bl)
            for dce in dce_list:
                dce_size = self.data_size(bl, dce)
                assert dce_size > 0
                dce_tot_size = dce_size * cur_sgs[dce]
                # dce_tot_size / sgs - dce_size <= free_cap
                min_sgs[dce] = Util.idivc(dce_tot_size, free_cap + dce_size)
                free_cap -= dce_tot_size / min_sgs[dce] - dce_size
                assert free_cap >= 0
            return tuple(min_sgs)

        def _rotation(ord_loops):
            '''
            Get the rotation information.

            Return the number of rotation rounds and the number of rotation
            units for each data category.
            '''
            rotrnd_cnt = list(self.fetch[blp1])
            rotunit_cnt = self._t_data_cnt(t_bs)

            # The non-seq-acc data category with nonadjacent loops.
            nseq_dce = None
            if len(ord_loops) == 3:
                nseq_dce = (de.FIL if ord_loops[1] == le.BAT
                            else (de.IFM if ord_loops[1] == le.OFM
                                  else de.OFM))
                # Update rotation unit to be the whole inner dim.
                rotunit_cnt[nseq_dce] //= t_bs[ord_loops[2]]
                # Reduce rotation rounds by the fetch times to the inner dim.
                rotrnd_cnt[nseq_dce] //= t_bs[ord_loops[1]]

            return rotrnd_cnt, rotunit_cnt, nseq_dce

        def _sweep_rotation():
            '''
            Generate all potential rotation schemes.

            Yield the resulting NoC rotation fetch times, and the rotation
            scheme.
            '''
            for non_inlp in itertools.permutations([lpe for lpe in nt_loops_bs
                                                    if lpe != inlp_bs]):
                # Ordered loops, from outermost to innermost.
                ord_loops = non_inlp + (inlp_bs,)

                rotrnd_cnt, rotunit_cnt, nseq_dce = _rotation(ord_loops)

                # Reduce subgroup size if data can fit in fewer nodes. Need to
                # decide an order about which data first shrink.
                dce_list = [dce for dce in range(de.NUM)
                            if self.bufshr_subgrp_size[dce] > 1]
                for dce_order in itertools.permutations(dce_list):
                    subgrp_size = _min_subgrp_size(*dce_order)

                    # Wide fetch.
                    wf_width = [1. * s / c for s, c
                                in zip(subgrp_size, rotunit_cnt)]
                    fetch_per_bufacc = [
                        bufshr.nhops_wide_fetch_once(dce, subgrp_size[dce],
                                                     wf_width[dce])
                        for dce in range(de.NUM)]
                    # Wide fetch counts, equal to GBUF access (REGF filling).
                    bufacc_cnt = self.fetch[blp1]
                    # The last wide fetch can be combined with the rotation.
                    wide_fetch = [nh * (r - f) for nh, r, f
                                  in zip(fetch_per_bufacc, bufacc_cnt,
                                         rotrnd_cnt)]
                    assert all(wf >= 0 - 1e-4 for wf in wide_fetch)

                    # Rotation.
                    fetch_per_rot = [
                        bufshr.nhops_rotate_all(dce, subgrp_size[dce])
                        for dce in range(de.NUM)]
                    # The first rotation can be combined with the initial
                    # broadcast.
                    # After fetching from DRAM, data will be broadcast to all
                    # nodes regardless of who stores it (see Partition). So
                    # initially each node receives all data. This saves one
                    # rotation. Afterwards each node only stores partial data
                    # and relies on rotation to see all the data.
                    rot_fetch = [nh * (r - f) for nh, r, f
                                 in zip(fetch_per_rot, rotrnd_cnt,
                                        self.fetch[bl])]
                    assert all(rf >= 0 - 1e-4 for rf in rot_fetch)

                    yield rot_fetch, wide_fetch, subgrp_size, \
                            rotrnd_cnt, rotunit_cnt, wf_width

                    if len(ord_loops) == 3:
                        # Optimize rotation rounds.
                        rotrnd_cnt_opt = list(rotrnd_cnt)
                        # The target data category is the one with the inner
                        # two loops.
                        dce_to_opt = (de.FIL if ord_loops[0] == le.BAT
                                      else (de.IFM if ord_loops[0] == le.OFM
                                            else de.OFM))
                        rotrnd_cnt_opt[dce_to_opt] //= t_bs[ord_loops[0]]
                        # And the non-seq-acc data rotation rounds increase.
                        rotrnd_cnt_opt[nseq_dce] *= subgrp_size[dce_to_opt]

                        rot_fetch_opt = [nh * (r - f) for nh, r, f
                                         in zip(fetch_per_rot, rotrnd_cnt_opt,
                                                self.fetch[bl])]
                        assert all(rf >= 0 - 1e-4 for rf in rot_fetch_opt)

                        yield rot_fetch_opt, wide_fetch, subgrp_size, \
                                rotrnd_cnt_opt, rotunit_cnt, wf_width

        try:
            def _key_func(tuple_):
                return sum(self._calc_bufshr_rotation_access(tuple_[0])) \
                        + sum(self._calc_bufshr_widefetch_access(tuple_[1]))
            rot_fetch, wide_fetch, subgrp_size, \
                    rotrnd_cnt, rotunit_cnt, wf_width \
                    = min(_sweep_rotation(), key=_key_func)
        except ValueError:
            self.valid = False
            return

        self.bufshr_rot_fetch = rot_fetch
        self.bufshr_rot_round_cnt = rotrnd_cnt
        self.bufshr_rot_unit_cnt = rotunit_cnt
        self.bufshr_wide_fetch = wide_fetch
        self.bufshr_widefetch_width = wf_width
        self.bufshr_subgrp_size = subgrp_size

    def _calc_bufshr_rotation_access(self, bufshr_rot_fetch):
        ''' Calculate the BS rotation NoC accesses, over all nodes. '''
        return [v * u * f for v, u, f
                in zip(self.unit_access[me.GBUF], self.total_units,
                       bufshr_rot_fetch)]

    def _calc_bufshr_widefetch_access(self, bufshr_wide_fetch):
        ''' Calculate the BS wide fetch NoC accesses, over all nodes. '''
        return [v * u * f for v, u, f
                in zip(self.unit_access[me.GBUF], self.total_units,
                       bufshr_wide_fetch)]
<|MERGE_RESOLUTION|>--- conflicted
+++ resolved
@@ -467,12 +467,13 @@
                                 * self.num_nodes
                                 for dce in range(de.NUM)]
 
-<<<<<<< HEAD
-        self.access[me.DRAM] = [v * u * f / r * self.num_nodes for v, u, f, r
-                                in zip(self.unit_access[me.DRAM],
-                                       self.total_units,
-                                       self.fetch[self.BL.GBUF],
-                                       self.accfwd_reduction)]
+        self.access[me.DRAM] = [(self.nld.total_access_at_of(me.DRAM, dce)
+                                 if self.stored_in_gbuf[dce]
+                                 else self.nld.total_access_at_of(me.GBUF, dce))
+                                * self.fetch[self.BL.GBUF][dce]
+                                * self.num_nodes
+                                / self.accfwd_reduction[dce]
+                                for dce in range(de.NUM)]
 
         # NoC access.
         bufshr_rot_access = self._calc_bufshr_rotation_access(
@@ -481,14 +482,6 @@
             self.bufshr_wide_fetch)
         self.noc_access = [a1 + a2 for a1, a2
                            in zip(bufshr_rot_access, bufshr_wf_access)]
-=======
-        self.access[me.DRAM] = [(self.nld.total_access_at_of(me.DRAM, dce)
-                                 if self.stored_in_gbuf[dce]
-                                 else self.nld.total_access_at_of(me.GBUF, dce))
-                                * self.fetch[self.BL.GBUF][dce]
-                                * self.num_nodes
-                                for dce in range(de.NUM)]
->>>>>>> 104fd074
 
         self.finalized_stats = True
 
@@ -683,7 +676,8 @@
 
         # Non-trivial loops.
         nt_loops_bs = set(lpe for lpe in range(le.NUM) if t_bs[lpe] > 1)
-        inlp_bs = self._innermost_nontrivial_loop(t_bs, ord_bs)
+        inlp_bs = min(nt_loops_bs, key=lambda lpe: ord_bs[lpe]) \
+                if nt_loops_bs else None
 
         def _min_subgrp_size(*dce_list):
             '''
@@ -821,12 +815,12 @@
 
     def _calc_bufshr_rotation_access(self, bufshr_rot_fetch):
         ''' Calculate the BS rotation NoC accesses, over all nodes. '''
-        return [v * u * f for v, u, f
-                in zip(self.unit_access[me.GBUF], self.total_units,
-                       bufshr_rot_fetch)]
+        return [self.nld.total_access_at_of(me.GBUF, dce)
+                * bufshr_rot_fetch[dce]
+                for dce in range(de.NUM)]
 
     def _calc_bufshr_widefetch_access(self, bufshr_wide_fetch):
         ''' Calculate the BS wide fetch NoC accesses, over all nodes. '''
-        return [v * u * f for v, u, f
-                in zip(self.unit_access[me.GBUF], self.total_units,
-                       bufshr_wide_fetch)]
+        return [self.nld.total_access_at_of(me.GBUF, dce)
+                * bufshr_wide_fetch[dce]
+                for dce in range(de.NUM)]
