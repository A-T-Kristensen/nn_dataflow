""" $lic$
Copyright (C) 2016-2019 by The Board of Trustees of Stanford University

This program is free software: you can redistribute it and/or modify it under
the terms of the Modified BSD-3 License as published by the Open Source
Initiative.

This program is distributed in the hope that it will be useful, but WITHOUT ANY
WARRANTY; without even the implied warranty of MERCHANTABILITY or FITNESS FOR A
PARTICULAR PURPOSE. See the BSD-3 License for more details.

You should have received a copy of the Modified BSD-3 License along with this
program. If not, see <https://opensource.org/licenses/BSD-3-Clause>.
"""

import argparse
import json
import multiprocessing
import sys
import time
from collections import OrderedDict

from nn_dataflow.core import NNDataflow
from nn_dataflow.core import Cost
from nn_dataflow.core import DataCategoryEnum as de
from nn_dataflow.core import MapStrategyEyeriss
from nn_dataflow.core import MemHierEnum as me
from nn_dataflow.core import NodeRegion
from nn_dataflow.core import Option
from nn_dataflow.core import PhyDim2
from nn_dataflow.core import Resource

from nn_dataflow.nns import all_networks
from nn_dataflow.nns import import_network

from nn_dataflow.version import get_version

def stats_dict(dfsch, cost):
    '''
    Get the stats as an OrderedDict from the NNDataflowScheme.
    '''
    stats = OrderedDict()

    ## Basic stats.

    stats['total_cost'] = dfsch.total_cost
    stats['total_time'] = dfsch.total_time

    stats['total_ops'] = dfsch.total_ops
    stats['total_accesses'] = dfsch.total_accesses
    stats['total_noc_hops'] = dfsch.total_noc_hops

    ## Cost breakdown.

    total_op_cost = dfsch.total_ops * cost.mac_op
    total_access_cost = sum(a * c for a, c
                            in zip(dfsch.total_accesses, cost.mem_hier))
    total_noc_cost = dfsch.total_noc_hops * cost.noc_hop
    total_static_cost = dfsch.total_time * cost.idl_unit

    sum_cost = total_op_cost + total_access_cost + total_noc_cost \
            + total_static_cost
    assert abs(sum_cost / dfsch.total_cost - 1) < 0.001

    stats['total_op_cost'] = total_op_cost
    stats['total_access_cost'] = total_access_cost
    stats['total_noc_cost'] = total_noc_cost
    stats['total_static_cost'] = total_static_cost

    ## Other stats.

    stats['active_node_pes'] = dfsch.perlayer_stats('active_node_pes')
    stats['dram_bandwidth'] = dfsch.perlayer_stats('dram_bandwidth')
    stats['segment_time'] = dfsch.segment_time_list()
    stats['segment_dram_time'] = dfsch.segment_dram_time_list()
    stats['input_layout'] = dfsch.input_layout
    stats['ext_layout_dict'] = dfsch.ext_layout_dict
    stats['schedules'] = dfsch.res_dict

    return stats


def do_scheduling(args):
    '''
    Get optimal scheduling for given problem. Return a result schedule.
    '''

    ## Network.

    network = import_network(args.net)
    batch_size = args.batch

    ## Resource.

    dim_nodes = PhyDim2(*args.nodes)
    dim_array = PhyDim2(*args.array)

    # Sizes of gbuf and regf are in words.
    word = (args.word + 7) / 8
    size_gbuf = args.gbuf / word
    size_regf = args.regf / word

    array_bus_width = args.bus_width // args.word
    if not array_bus_width:
        array_bus_width = float('inf')
    dram_bandwidth = args.dram_bw / word

    proc_region = NodeRegion(dim=dim_nodes,
                             origin=PhyDim2(0, 0),
                             type=NodeRegion.PROC)

    if args.mem_type == '2D':
        # Memory nodes are on two sides.
        data_region = NodeRegion(dim=PhyDim2(2, 2),
                                 origin=PhyDim2(0, 0),
                                 dist=dim_nodes - PhyDim2(1, 1),
                                 type=NodeRegion.DRAM)
        assert data_region.rel2abs(PhyDim2(1, 1)) + PhyDim2(1, 1) \
                == proc_region.dim
    elif args.mem_type == '3D':
        # Memory nodes are on the top.
        data_region = NodeRegion(dim=dim_nodes,
                                 origin=PhyDim2(0, 0),
                                 type=NodeRegion.DRAM)

    resource = Resource(proc_region=proc_region,
                        dram_region=data_region,
                        src_data_region=data_region,
                        dst_data_region=data_region,
                        dim_array=dim_array,
                        size_gbuf=size_gbuf,
                        size_regf=size_regf,
                        array_bus_width=array_bus_width,
                        dram_bandwidth=dram_bandwidth,
                        no_time_mux=False)

    ## Cost.

    hier_cost = [0] * me.NUM
    hier_cost[me.DRAM] = args.hier_cost[0]
    hier_cost[me.GBUF] = args.hier_cost[1]
    hier_cost[me.ITCN] = args.hier_cost[2]
    hier_cost[me.REGF] = args.hier_cost[3]
    cost = Cost(mac_op=args.op_cost,
                mem_hier=tuple(hier_cost),
                noc_hop=args.hop_cost,
                idl_unit=args.unit_idle_cost)

    ## Options.

    bypass = [True] * de.NUM
    bypass[de.IFM] = 'i' not in args.disable_bypass
    bypass[de.OFM] = 'o' not in args.disable_bypass
    bypass[de.FIL] = 'f' not in args.disable_bypass
    options = Option(sw_gbuf_bypass=tuple(bypass),
                     sw_solve_loopblocking=args.solve_loopblocking,
<<<<<<< HEAD
                     hw_access_forwarding=args.enable_access_forwarding,
                     hw_gbuf_sharing=args.enable_gbuf_sharing,
=======
                     hw_gbuf_save_writeback=args.enable_save_writeback,
>>>>>>> bff4e2c1
                     partition_hybrid=args.hybrid_partition,
                     partition_batch=args.batch_partition,
                     partition_ifmaps=args.ifmaps_partition,
                     partition_interlayer=args.interlayer_partition,
                     layer_pipeline_time_ovhd=args.layer_pipeline_time_overhead,
                     layer_pipeline_max_degree=args.layer_pipeline_max_degree,
                     layer_pipeline_opt=not args.disable_interlayer_opt,
                     opt_goal=args.goal.lower(),
                     ntops=args.top,
                     nprocesses=args.processes,
                     verbose=args.verbose)

    ## Search schedules.

    nnd = NNDataflow(network, batch_size, resource, cost, MapStrategyEyeriss)
    tbeg = time.time()
    tops, cache_stats = nnd.schedule_search(options)
    tend = time.time()
    telapsed = tend - tbeg

    if not tops:
        sys.stderr.write('No valid dataflow found.\n')
        return None

    top = tops[0]

    ## Write results.

    res_map = OrderedDict()

    res_map['version'] = get_version(with_local=True)

    res_map['net'] = args.net
    res_map['batch'] = args.batch

    res_map['resource'] = resource._asdict()
    res_map['cost'] = cost._asdict()
    res_map['options'] = options._asdict()

    res_map['cache_stats'] = cache_stats
    res_map['elapsed'] = telapsed

    stats = stats_dict(top, cost)
    for key, val in stats.items():
        res_map[key] = val

    return res_map


def argparser():
    ''' Argument parser. '''

    ap = argparse.ArgumentParser()

    ap.add_argument('net',
                    help='network name, should be a .py file under "nns". '
                         'Choices: {}.'.format(', '.join(all_networks())))

    ap.add_argument('--batch', type=int, required=True,
                    help='batch size')
    ap.add_argument('--word', type=int, default=16,
                    help='word size in bits')

    ap.add_argument('--nodes', type=int, nargs=2, required=True,
                    metavar=('H', 'W'),
                    help='Parallel node partitioning dimensions')
    ap.add_argument('--array', type=int, nargs=2, required=True,
                    metavar=('H', 'W'),
                    help='PE array dimensions')

    ap.add_argument('--regf', type=int, required=True,
                    help='register file size in bytes per PE')
    ap.add_argument('--gbuf', type=int, required=True,
                    help='global buffer size in bytes')

    ap.add_argument('--bus-width', type=int, default=0,
                    help='array bus width in bits. set 0 to ignore')
    ap.add_argument('--dram-bw', type=float, default='inf',
                    help='total DRAM bandwidth in bytes per cycle.')

    ap.add_argument('--op-cost', type=float, default=1,
                    help='cost of arithmetic operation')
    ap.add_argument('--hier-cost', type=float, nargs=4, default=[200, 6, 2, 1],
                    metavar=('DRAM_COST', 'GBUF_COST', 'ITCN_COST',
                             'REGF_COST'),
                    help='cost of access to memory hierarchy')
    ap.add_argument('--hop-cost', type=float, default=10,
                    help='cost of access through one NoC hop')
    ap.add_argument('--unit-idle-cost', type=float, default=0,
                    help='static cost over all nodes for unit execution time')

    ap.add_argument('--mem-type', default='2D', choices=['2D', '3D'],
                    help='memory type. "2D" has memory only on edge nodes; '
                         '"3D" has memory vertially on top of all nodes.')

    ap.add_argument('--disable-bypass', nargs='*', default=[],
                    choices=['i', 'o', 'f'],
                    help='whether disallowing gbuf bypass for i (input), o '
                         '(output), or f (filter)')
    ap.add_argument('--solve-loopblocking', action='store_true',
                    help='Use analytical solver to choose loop blocking. '
                         'Otherwise use exhaustive search.')
<<<<<<< HEAD
    ap.add_argument('--enable-access-forwarding', action='store_true',
                    help='Each node fetches a subset of data and forwards to '
                         'other nodes.')
    ap.add_argument('--enable-gbuf-sharing', action='store_true',
                    help='Share gbuf capacity across nodes through NoC.')
=======
    ap.add_argument('--enable-save-writeback', action='store_true',
                    help='Allow to save the writeback to memory for the '
                         'intermediate data between layers if able to '
                         'store the entire data set in on-chip buffers.')
    ap.add_argument('--disable-interlayer-opt',
                    '--basic-interlayer-partition',
                    action='store_true',
                    help='Disable optimizations and only allow basic '
                         'inter-layer pipeline.')
>>>>>>> bff4e2c1

    ap.add_argument('--hybrid-partition',
                    '--hybrid-partition2d',  # deprecated old name
                    action='store_true',
                    help='Use hybrid partition for layer for node mapping. '
                         'Otherwise use naive method based on layer type.')
    ap.add_argument('--batch-partition', action='store_true',
                    help='Allow partitioning batch, i.e., consider data '
                         'parallelism.')
    ap.add_argument('--ifmaps-partition', '--ifmap-partition',
                    action='store_true',
                    help='Allow partitioning ifmap channel dimension, which '
                         'requires extra data synchronization.')
    ap.add_argument('--interlayer-partition', '--inter-layer-partition',
                    action='store_true',
                    help='Allow partitioning resources across multiple layers '
                         'and process them simultaneously as an inter-layer '
                         'pipeline.')

    ap.add_argument('--layer-pipeline-time-overhead',
                    type=float, default=float('inf'),
                    help='maximum allowed execution time overhead due to '
                         'layer pipelining.')
    ap.add_argument('--layer-pipeline-max-degree',
                    type=float, default=float('inf'),
                    help='maximum allowed layer pipelining degree, i.e., '
                         'number of vertices in a pipeline segment.')

    ap.add_argument('-g', '--goal', default='e',
                    choices=['e', 'd', 'ed', 'E', 'D', 'ED'],
                    help='Goal of optimization: E(nergy), D(elay), or ED.')
    ap.add_argument('-t', '--top', type=int, default=1,
                    help='Number of top schedules to keep during search.')
    ap.add_argument('-p', '--processes', type=int,
                    default=multiprocessing.cpu_count()/2,
                    help='Number of parallel processes to use for search.')
    ap.add_argument('-v', '--verbose', action='store_true',
                    help='Show progress and details.')

    return ap


def main():
    ''' Main function. '''
    args = argparser().parse_args()
    res = do_scheduling(args)
    json.dump(res, sys.stdout, indent=2, default=lambda _: None)
    sys.stdout.write('\n')
    return 0 if res else 2


if __name__ == '__main__':
    sys.exit(main())
<|MERGE_RESOLUTION|>--- conflicted
+++ resolved
@@ -154,12 +154,9 @@
     bypass[de.FIL] = 'f' not in args.disable_bypass
     options = Option(sw_gbuf_bypass=tuple(bypass),
                      sw_solve_loopblocking=args.solve_loopblocking,
-<<<<<<< HEAD
                      hw_access_forwarding=args.enable_access_forwarding,
                      hw_gbuf_sharing=args.enable_gbuf_sharing,
-=======
                      hw_gbuf_save_writeback=args.enable_save_writeback,
->>>>>>> bff4e2c1
                      partition_hybrid=args.hybrid_partition,
                      partition_batch=args.batch_partition,
                      partition_ifmaps=args.ifmaps_partition,
@@ -262,13 +259,11 @@
     ap.add_argument('--solve-loopblocking', action='store_true',
                     help='Use analytical solver to choose loop blocking. '
                          'Otherwise use exhaustive search.')
-<<<<<<< HEAD
     ap.add_argument('--enable-access-forwarding', action='store_true',
                     help='Each node fetches a subset of data and forwards to '
                          'other nodes.')
     ap.add_argument('--enable-gbuf-sharing', action='store_true',
                     help='Share gbuf capacity across nodes through NoC.')
-=======
     ap.add_argument('--enable-save-writeback', action='store_true',
                     help='Allow to save the writeback to memory for the '
                          'intermediate data between layers if able to '
@@ -278,7 +273,6 @@
                     action='store_true',
                     help='Disable optimizations and only allow basic '
                          'inter-layer pipeline.')
->>>>>>> bff4e2c1
 
     ap.add_argument('--hybrid-partition',
                     '--hybrid-partition2d',  # deprecated old name
