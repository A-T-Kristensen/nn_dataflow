""" $lic$
Copyright (C) 2016-2017 by The Board of Trustees of Stanford University

This program is free software: you can redistribute it and/or modify it under
the terms of the Modified BSD-3 License as published by the Open Source
Initiative.

If you use this program in your research, we request that you reference the
TETRIS paper ("TETRIS: Scalable and Efficient Neural Network Acceleration with
3D Memory", in ASPLOS'17. April, 2017), and that you send us a citation of your
work.

This program is distributed in the hope that it will be useful, but WITHOUT ANY
WARRANTY; without even the implied warranty of MERCHANTABILITY or FITNESS FOR A
PARTICULAR PURPOSE. See the BSD-3 License for more details.

You should have received a copy of the Modified BSD-3 License along with this
program. If not, see <https://opensource.org/licenses/BSD-3-Clause>.
"""

import heapq
import itertools
from multiprocessing import Pool

from . import loop_blocking_solver
from . import loop_enum as le
from .. import util
from .layer import ConvLayer
from .loop_blocking_scheme import LoopBlockingScheme

'''
Loop blocking optimization.

Include loop blocking and reordering.

For our problem, only deal with nifm, nofm, and batch loops.
'''

def skip_conv(bl_ts, bl_ords):
    '''
    Skip the given loop blocking scheme for CONV layer, if it has regularized
    equivalent, or it is suboptimal.

    Equivalence of loop blocking schemes:

    - changing the position of a trivial loop (with blocking factor 1) makes no
      difference to the access pattern.
    - reorder non-innermost non-trivial loops has no effect on reuse, although
      the access pattern changes.

    Therefore a scheme is regularized if:

    - all the trivial loops (with blocking factor 1) are at the outermost of
      this level, and are in order, i.e., smaller LoopEnum at inner.
    - the non-innermost non-trivial loops are in order, i.e., smaller LoopEnum
      at inner.

    A scheme is suboptimal if the closest innermost non-trivial loop of an
    outer level (skipping the levels with all trivial loops) is the same type
    (i.e., has the same LoopEnum value) as one of the non-innermost non-trivial
    loops of this level. For the last (innermost) level, all non-trivial loops
    should be considered, i.e., no innermost non-trivial loop.

    This is because an equivalent scheme can reorder the non-innermost loops to
    put the one loop adjacent to the outer-level innermost loop. Then this loop
    can be merged to the outer level, which results in the same access pattern
    but has smaller data size for this level.
    '''

    outer_level_innermost_nt_loop = None

    for t_, ord_ in itertools.izip_longest(bl_ts, bl_ords, fillvalue=None):

        # Non-trivial loops.
        nt_loops = [lpe for lpe in range(le.NUM) if t_[lpe] > 1]

        # Innermost non-trivial loops.
        try:
            innermost_nt_loop = min(nt_loops, key=lambda lpe, o=ord_: o[lpe])
        except (ValueError, TypeError):
            # All trivial loops, or order is None type (last level).
            innermost_nt_loop = None

        # Scheme is suboptimal if the outer-level innermost non-trivial loop is
        # a non-innermost non-trivial loops at this level.
        if outer_level_innermost_nt_loop != innermost_nt_loop \
                and outer_level_innermost_nt_loop in nt_loops:
            return True
        if innermost_nt_loop is not None:
            outer_level_innermost_nt_loop = innermost_nt_loop

        if ord_:
            # Order the LoopEnum values, from innermost to outermost.
            # The sort key is a three-tuple:
            # - innermost non-trivial loop should be kept at the innermost.
            # - non-trivial loops should be inside trivial loops.
            # - within each part, order by LoopEnum value.
            lp_ord = sorted(range(le.NUM),
                            key=lambda lpe, inl=innermost_nt_loop, nls=nt_loops:
                            (lpe != inl, lpe not in nls, lpe))

            if any(lp_ord[ord_[lpe]] != lpe for lpe in range(le.NUM)):
                return True

    return False


def _gen_loopblocking_perprocess(
<<<<<<< HEAD
        nested_loop_desc, resource, constraint, cost, part_occ, options,
=======
        nested_loop_desc, resource, cost, options,
>>>>>>> cf084f84
        gen_tifm, gen_tofm, gen_tbat, gen_ords):

    def _gen_bl_ts():
        '''
        Generator for blocking factors.

        Transpose LoopEnum-major to BL-major.
        '''
        gen_lp_ts = [None] * le.NUM
        gen_lp_ts[le.IFM] = gen_tifm
        gen_lp_ts[le.OFM] = gen_tofm
        gen_lp_ts[le.BAT] = gen_tbat
        for lp_ts in itertools.product(*gen_lp_ts):
            bl_ts = tuple(zip(*lp_ts))
            yield bl_ts

    def _sweep():
        ''' Sweep all. '''
        is_conv_loops = (nested_loop_desc.data_loops == ConvLayer.data_loops())
        for bl_ts, bl_ords in itertools.product(_gen_bl_ts(), gen_ords):
            if is_conv_loops and skip_conv(bl_ts, bl_ords):
                continue
            if not constraint.is_valid_top_bl(bl_ts[0], bl_ords[0]):
                continue
            lbs = LoopBlockingScheme(
                nested_loop_desc, bl_ts, bl_ords, resource, options)
            yield lbs

    return heapq.nsmallest(options.ntops, _sweep(),
                           key=lambda lbs: (lbs.get_cost(cost), lbs.time))


<<<<<<< HEAD
def gen_loopblocking(nested_loop_desc, resource, constraint, cost,
                     part_occ, options):
=======
def gen_loopblocking(nested_loop_desc, resource, cost, options):
>>>>>>> cf084f84
    '''
    Generator for loop blocking.
    '''

    # Solver only works for CONV layer.
    if options.sw_solve_loopblocking \
            and nested_loop_desc.data_loops == ConvLayer.data_loops():
        gen = loop_blocking_solver.gen_loopblocking_gbuf_reside

        for bl_ts, bl_ords in gen(nested_loop_desc, resource, options):
            lbs = LoopBlockingScheme(nested_loop_desc, bl_ts, bl_ords,
<<<<<<< HEAD
                                     resource, part_occ, options)
            if constraint.is_valid_top_bl(lbs.bl_ts[0], lbs.bl_ords[0]):
                yield lbs
=======
                                     resource, options)
            yield lbs
>>>>>>> cf084f84
        return

    ## Exhaustive search.

    results = []

    def retrieve_result():
        ''' Retrieve results from multiprocessing.Pool. '''
        for r in results:
            for t in r.get(timeout=3600):
                yield t

    def retrieve_result_st():
        ''' Retrieve results from single-process processing. '''
        for r in results:
            for t in r:
                yield t

    if options.nprocesses > 1:
        pool = Pool(processes=options.nprocesses)
        apply_func = pool.apply_async
        retrieve_func = retrieve_result()
    else:
        pool = None
        apply_func = apply
        retrieve_func = retrieve_result_st()

    # Exhaustive generators.
    gen_tifm = util.factorize(nested_loop_desc.loopcnt[le.IFM], 3)
    gen_tofm = util.factorize(nested_loop_desc.loopcnt[le.OFM], 3)
    gen_tbat = util.factorize(nested_loop_desc.loopcnt[le.BAT], 3)
    gen_ords = itertools.product(itertools.permutations(range(le.NUM)),
                                 itertools.permutations(range(le.NUM)))

    # Split the design space for multiprocessing.
    # Let each process factorize tbat and orders, which constantly have many
    # factors that can amortize the multiprocessing overhead.
    # Note that we must materialize them into lists, since generators cannot be
    # pickled. See
    # http://peadrop.com/blog/2009/12/29/why-you-cannot-pickle-generators/
    list_tbat = list(gen_tbat)
    list_ords = list(gen_ords)
    for tifm, tofm in itertools.product(gen_tifm, gen_tofm):
        r = apply_func(_gen_loopblocking_perprocess,
<<<<<<< HEAD
                       (nested_loop_desc, resource, constraint, cost,
                        part_occ, options,
=======
                       (nested_loop_desc, resource, cost, options,
>>>>>>> cf084f84
                        [tifm], [tofm], list_tbat, list_ords))
        results.append(r)

    for lbs in heapq.nsmallest(options.ntops, retrieve_func,
                               key=lambda lbs: (lbs.get_cost(cost), lbs.time)):
        yield lbs

    if pool is not None:
        pool.close()
        pool.join()
<|MERGE_RESOLUTION|>--- conflicted
+++ resolved
@@ -106,11 +106,7 @@
 
 
 def _gen_loopblocking_perprocess(
-<<<<<<< HEAD
-        nested_loop_desc, resource, constraint, cost, part_occ, options,
-=======
-        nested_loop_desc, resource, cost, options,
->>>>>>> cf084f84
+        nested_loop_desc, resource, constraint, cost, options,
         gen_tifm, gen_tofm, gen_tbat, gen_ords):
 
     def _gen_bl_ts():
@@ -143,12 +139,8 @@
                            key=lambda lbs: (lbs.get_cost(cost), lbs.time))
 
 
-<<<<<<< HEAD
 def gen_loopblocking(nested_loop_desc, resource, constraint, cost,
-                     part_occ, options):
-=======
-def gen_loopblocking(nested_loop_desc, resource, cost, options):
->>>>>>> cf084f84
+                     options):
     '''
     Generator for loop blocking.
     '''
@@ -160,14 +152,9 @@
 
         for bl_ts, bl_ords in gen(nested_loop_desc, resource, options):
             lbs = LoopBlockingScheme(nested_loop_desc, bl_ts, bl_ords,
-<<<<<<< HEAD
-                                     resource, part_occ, options)
+                                     resource, options)
             if constraint.is_valid_top_bl(lbs.bl_ts[0], lbs.bl_ords[0]):
                 yield lbs
-=======
-                                     resource, options)
-            yield lbs
->>>>>>> cf084f84
         return
 
     ## Exhaustive search.
@@ -212,12 +199,7 @@
     list_ords = list(gen_ords)
     for tifm, tofm in itertools.product(gen_tifm, gen_tofm):
         r = apply_func(_gen_loopblocking_perprocess,
-<<<<<<< HEAD
-                       (nested_loop_desc, resource, constraint, cost,
-                        part_occ, options,
-=======
-                       (nested_loop_desc, resource, cost, options,
->>>>>>> cf084f84
+                       (nested_loop_desc, resource, constraint, cost, options,
                         [tifm], [tofm], list_tbat, list_ords))
         results.append(r)
 
