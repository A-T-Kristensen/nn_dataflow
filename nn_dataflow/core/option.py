--- conflicted
+++ resolved
@@ -28,14 +28,11 @@
                'partition_hybrid',
                'partition_batch',
                'partition_ifmaps',
-<<<<<<< HEAD
                'partition_interlayer',
                'layer_pipeline_time_ovhd',
                'layer_pipeline_max_degree',
                'layer_pipeline_opt',
-=======
                'opt_goal',
->>>>>>> 935542d7
                'ntops',
                'nprocesses',
                'verbose',
@@ -72,14 +69,11 @@
         kwdict.setdefault('partition_hybrid', False)
         kwdict.setdefault('partition_batch', False)
         kwdict.setdefault('partition_ifmaps', False)
-<<<<<<< HEAD
         kwdict.setdefault('partition_interlayer', False)
         kwdict.setdefault('layer_pipeline_time_ovhd', float('inf'))
         kwdict.setdefault('layer_pipeline_max_degree', float('inf'))
         kwdict.setdefault('layer_pipeline_opt', True)
-=======
         kwdict.setdefault('opt_goal', 'e')
->>>>>>> 935542d7
         kwdict.setdefault('ntops', 1)
         kwdict.setdefault('nprocesses', 1)
         kwdict.setdefault('verbose', False)
@@ -103,7 +97,6 @@
             raise ValueError('Option: partition_ifmaps requires '
                              'partition_hybrid to be set.')
 
-<<<<<<< HEAD
         if not isinstance(ntp.layer_pipeline_time_ovhd, (int, float)):
             raise KeyError('Option: layer_pipeline_time_ovhd must be a '
                            'number.')
@@ -117,11 +110,10 @@
         if ntp.layer_pipeline_max_degree < 0:
             raise ValueError('Option: layer_pipeline_max_degree must be '
                              'positive.')
-=======
+
         if ntp.opt_goal not in ['e', 'd', 'ed']:
             raise ValueError('Option: opt_goal is invalid, must be one of '
                              '\'e\', \'d\', and \'ed\'.')
->>>>>>> 935542d7
 
         return ntp
 
