--- conflicted
+++ resolved
@@ -274,12 +274,8 @@
 
             # Explore loop blocking schemes.
             for lbs in loop_blocking.gen_loopblocking(
-<<<<<<< HEAD
-                    nested_loop_desc, resource, part, self.cost, options):
-=======
-                    nested_loop_desc, resource, constraint, self.cost,
+                    nested_loop_desc, resource, part, constraint, self.cost,
                     options):
->>>>>>> bff4e2c1
 
                 if lbs.is_valid():
                     lbs_tops.append(lbs)
