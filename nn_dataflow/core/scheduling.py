""" $lic$
Copyright (C) 2016-2017 by The Board of Trustees of Stanford University

This program is free software: you can redistribute it and/or modify it under
the terms of the Modified BSD-3 License as published by the Open Source
Initiative.

If you use this program in your research, we request that you reference the
TETRIS paper ("TETRIS: Scalable and Efficient Neural Network Acceleration with
3D Memory", in ASPLOS'17. April, 2017), and that you send us a citation of your
work.

This program is distributed in the hope that it will be useful, but WITHOUT ANY
WARRANTY; without even the implied warranty of MERCHANTABILITY or FITNESS FOR A
PARTICULAR PURPOSE. See the BSD-3 License for more details.

You should have received a copy of the Modified BSD-3 License along with this
program. If not, see <https://opensource.org/licenses/BSD-3-Clause>.
"""

from collections import OrderedDict, namedtuple
import math
import fastcache

from . import data_category_enum as de
from . import loop_blocking
from . import loop_enum as le
from . import mem_hier_enum as me
from . import partition
from .. import util
from .cost import Cost
from .data_layout import DataLayout
from .fmap_range import FmapPosition, FmapRange
from .layer import Layer
from .map_strategy import MapStrategy
from .resource import Resource
from .scheduling_constraint import SchedulingConstraint

class SchedulingCondition(namedtuple('SchedulingCondition',
                                     ['resource',
                                      'constraint',
                                      'ifmap_layout',
                                      'sched_seq',
                                     ])):
    '''
    Layer scheduling condition.
    '''

    def __new__(cls, *args, **kwargs):
        ntp = super(SchedulingCondition, cls).__new__(cls, *args, **kwargs)

        if not isinstance(ntp.resource, Resource):
            raise TypeError('SchedulingCondition: resource must be '
                            'a Resource instance.')
        if not isinstance(ntp.constraint, SchedulingConstraint):
            raise TypeError('SchedulingCondition: constraint must be '
                            'a SchedulingConstraint instance.')
        if not isinstance(ntp.ifmap_layout, DataLayout):
            raise TypeError('SchedulingCondition: ifmap_layout must be '
                            'a DataLayout instance.')
        if not isinstance(ntp.sched_seq, tuple):
            raise TypeError('SchedulingCondition: sched_seq must be a tuple.')
        if len(ntp.sched_seq) != 3:
            raise ValueError('SchedulingCondition: sched_seq must have '
                             '(segment, spatial, temporal) 3 indices.')

        return ntp


class SchedulingResult(namedtuple('SchedulingResult',
                                  ['scheme',
                                   'ofmap_layout',
                                   'sched_seq',
                                  ])):
    '''
    Layer scheduling result.
    '''

    def __new__(cls, *args, **kwargs):
        ntp = super(SchedulingResult, cls).__new__(cls, *args, **kwargs)

        if not isinstance(ntp.scheme, OrderedDict):
            raise TypeError('SchedulingResult: scheme must be an OrderedDict '
                            'instance.')
        if not isinstance(ntp.ofmap_layout, DataLayout):
            raise TypeError('SchedulingResult: ofmap_layout must be '
                            'a DataLayout instance.')
        if not isinstance(ntp.sched_seq, tuple):
            raise TypeError('SchedulingResult: sched_seq must be a tuple.')
        if len(ntp.sched_seq) != 3:
            raise ValueError('SchedulingResult: sched_seq must have '
                             '(segment, spatial, temporal) 3 indices.')

        return ntp

    @property
    def total_cost(self):
        ''' Get the total cost. '''
        return self.scheme['cost']

    @property
    def total_time(self):
        ''' Get the dataflow total time. '''
        return self.scheme['time']

    @property
    def total_node_time(self):
        ''' Get the total time on processing nodes. '''
        return max(self.scheme['proc_time'], self.scheme['bus_time'])

    @property
    def total_dram_time(self):
        ''' Get the total time on DRAM access. '''
        return self.scheme['dram_time']

    @property
    def total_proc_time(self):
        ''' Get the total active processing time. '''
        return self.scheme['proc_time']

    @property
    def total_ops(self):
        ''' Get the total ops. '''
        return self.scheme['ops']

    @property
    def total_accesses(self):
        ''' Get the total accesses at all memory hierarchies as a list. '''
        accesses = [sum(acc) for acc in self.scheme['access']]
        accesses[me.GBUF] += sum(self.scheme['remote_gbuf_access'])
        return accesses

    @property
    def total_noc_hops(self):
        ''' Get the total NoC hops. '''
        return sum(self.scheme['total_nhops'])

    @property
    def num_nodes(self):
        ''' Get the number of processing nodes. '''
        return self.scheme['num_nodes']


class Scheduling(object):
    '''
    Layer scheduling.
    '''

    def __init__(self, layer, batch_size, cost, map_strategy_class):

        if not isinstance(layer, Layer):
            raise TypeError('Scheduling: layer must be a Layer instance.')
        if not isinstance(cost, Cost):
            raise TypeError('Scheduling: cost must be a Cost instance.')

        if not issubclass(map_strategy_class, MapStrategy):
            raise TypeError('Scheduling: map_strategy_class must be '
                            'a subclass of MapStrategy.')

        self.layer = layer
        self.batch_size = batch_size
        self.cost = cost
        self.map_strategy_class = map_strategy_class

        # Default compare key function.
        self.cmp_key = lambda res: (res.total_cost, res.total_time)

    @fastcache.clru_cache(maxsize=1024)
    def schedule_search(self, condition, options):
        '''
        Search the best scheduling results.
        '''
        # Set key function.
        if options.opt_goal == 'ed':
            self.cmp_key = lambda res: res.total_cost * res.total_time
        elif options.opt_goal == 'd':
            self.cmp_key = lambda res: (res.total_time, res.total_cost)
        else:
            assert options.opt_goal == 'e'

        tops = []

        resource = condition.resource
        proc_region = resource.proc_region

        # Ifmap layout.
        ifmap_layout = condition.ifmap_layout
        # Ifmap should be from the source data region or local.
        if not ifmap_layout.is_in(resource.src_data_region, proc_region):
            raise ValueError('Scheduling: ifmap layout is not contained in '
                             'source data region.')
        ifrng = ifmap_layout.complete_fmap_range()
        if self.batch_size != ifrng.size('b') \
                or self.layer.nifm != ifrng.size('n') \
                or not self.layer.is_valid_padding_sifm([ifrng.size('h'),
                                                         ifrng.size('w')]):
            raise ValueError('Scheduling: ifmap layout does not match '
                             'input layer.')

        # Filter nodes. All memory nodes can store filters. Deduplicate.
        filter_nodes = frozenset(resource.dram_region.iter_node())

        # Explore parallel partitioning schemes.
        for part in partition.gen_partition(self.layer, self.batch_size,
                                            proc_region.dim, options,
                                            guaranteed=True):
            # Explore single-node schedules.
            lbs_tops = list(self.schedule_search_per_node(
                part, resource, condition.constraint, options))
            if not lbs_tops:
                continue

            # Ofmap layout.
            ofmap_range = FmapRange(
                FmapPosition(b=0, n=0, h=0, w=0),
                FmapPosition(b=self.batch_size, n=self.layer.nofm,
                             h=self.layer.hofm, w=self.layer.wofm))
            ofmap_data_region = resource.dst_data_region
            ofmap_layout = DataLayout(
                frngs=(ofmap_range,),
                regions=(ofmap_data_region,),
                parts=(part.projection(ofmap_data_region, appl2frng=True),))

            # Partition NoC hop cost.
            unit_nhops = partition.unit_nhops_to_proc_region(
                self.layer, self.batch_size, proc_region, part,
                filter_nodes, ifmap_layout, ofmap_layout, options)

            # Make scheduling result.
            tops += [self._get_result(lbs, part, ofmap_layout,
                                      condition.sched_seq, unit_nhops)
                     for lbs in lbs_tops]

        # Pick the top n.
        tops = sorted(tops, key=self.cmp_key)[:options.ntops]

        # Check total op count.
        total_layer_ops = self.layer.total_ops(self.batch_size)
        for t in tops:
            assert util.isclose(total_layer_ops, t.total_ops, rel_tol=1e-4)

        # Check ofmap layout matches the layer.
        for t in tops:
            ofrng = t.ofmap_layout.complete_fmap_range()
            assert ofrng.size('b') == self.batch_size \
                    and ofrng.size('n') == self.layer.nofm \
                    and ofrng.size('h') == self.layer.hofm \
                    and ofrng.size('w') == self.layer.wofm

        return list(tops)

    def cache_stats(self):
        '''
        Get the cache hits/misses stats. Return a tuple of (hits, misses).
        '''
        # pylint: disable=no-member
        info = self.schedule_search_per_node.cache_info()
        return (info.hits, info.misses)

    @fastcache.clru_cache(maxsize=1024)
    def schedule_search_per_node(self, part, resource, constraint, options):
        '''
        Search the best mapping strategies and loop blocking schemes for a
        single node after partitioning. Return the top LoopBlockingScheme
        instances.
        '''
        lbs_tops = []

        # Partitioned layer.
        p_layer, p_batch_size, p_occ = part.part_layer(self.layer,
                                                       self.batch_size)

        # Mapping strategy.
        map_strategy = self.map_strategy_class(p_layer, p_batch_size, p_occ,
                                               resource.dim_array)

        # Explore PE array mapping schemes for partitioned layer.
        for nested_loop_desc in map_strategy.gen_nested_loop_desc():

            # Explore loop blocking schemes.
            for lbs in loop_blocking.gen_loopblocking(
                    nested_loop_desc, resource, constraint, self.cost,
                    options):

                if lbs.is_valid():
                    lbs_tops.append(lbs)

        return lbs_tops

    def _get_result(self, lbs, part, ofmap_layout, sched_seq, unit_nhops):
        '''
        Make the schedule result from loop blocking and partitioning.
        '''
        scheme = OrderedDict()

        # Cost components.
        cost_access = lbs.get_access_cost(self.cost)

        total_nhops = [unh * f for unh, f
                       in zip(unit_nhops, lbs.get_top_level_fetch())]
        cost_noc = self.cost.noc_hop * sum(total_nhops)

        cost_op = self.cost.mac_op * lbs.ops

        cost_static = self.cost.idl_unit * lbs.time

        assert not math.isnan(cost_op + cost_access + cost_noc + cost_static)

        # Overall stats.
        scheme['cost'] = cost_op + cost_access + cost_noc + cost_static
        scheme['time'] = lbs.time
        scheme['ops'] = lbs.ops
<<<<<<< HEAD
        scheme['num_nodes'] = part.size()
        scheme['is_dram'] = (lbs.src_is_dram, lbs.dst_is_dram)
        scheme['cost_loop'] = cost_loop
        scheme['cost_part'] = cost_part
        scheme['proc_time'] = lbs.proc_time
        scheme['bus_time'] = lbs.bus_time
        scheme['dram_time'] = lbs.dram_time
        scheme['access'] = lbs.access
        scheme['remote_gbuf_access'] = lbs.remote_gbuf_access
=======
        scheme['num_nodes'] = lbs.num_nodes
        scheme['cost_op'] = cost_op
        scheme['cost_access'] = cost_access
        scheme['cost_noc'] = cost_noc
        scheme['cost_static'] = cost_static
        scheme['proc_time'] = lbs.proc_time
        scheme['bus_time'] = lbs.bus_time
        scheme['dram_time'] = lbs.dram_time
        scheme['access'] = lbs.get_access()
>>>>>>> 935542d7
        scheme['total_nhops'] = total_nhops
        scheme['fetch'] = lbs.fetch

        # Loop blocking.
        lp_ts = zip(*lbs.bl_ts)
        scheme['ti'] = tuple(lp_ts[le.IFM])
        scheme['to'] = tuple(lp_ts[le.OFM])
        scheme['tb'] = tuple(lp_ts[le.BAT])
        scheme['tvals'] = lbs.bl_ts
        scheme['orders'] = lbs.bl_ords
        scheme['size'] = [[lbs.data_size(bl, dce) for dce in range(de.NUM)]
                          for bl in range(lbs.BL.NUM)]
        scheme['unit_size'] = lbs.unit_size
        scheme['unit_cnt'] = lbs.unit_cnt

        # Partitioning.
        scheme['part'] = part
        scheme['unit_nhops'] = unit_nhops

        return SchedulingResult(scheme=scheme, ofmap_layout=ofmap_layout,
                                sched_seq=sched_seq)
<|MERGE_RESOLUTION|>--- conflicted
+++ resolved
@@ -310,18 +310,8 @@
         scheme['cost'] = cost_op + cost_access + cost_noc + cost_static
         scheme['time'] = lbs.time
         scheme['ops'] = lbs.ops
-<<<<<<< HEAD
-        scheme['num_nodes'] = part.size()
+        scheme['num_nodes'] = lbs.num_nodes
         scheme['is_dram'] = (lbs.src_is_dram, lbs.dst_is_dram)
-        scheme['cost_loop'] = cost_loop
-        scheme['cost_part'] = cost_part
-        scheme['proc_time'] = lbs.proc_time
-        scheme['bus_time'] = lbs.bus_time
-        scheme['dram_time'] = lbs.dram_time
-        scheme['access'] = lbs.access
-        scheme['remote_gbuf_access'] = lbs.remote_gbuf_access
-=======
-        scheme['num_nodes'] = lbs.num_nodes
         scheme['cost_op'] = cost_op
         scheme['cost_access'] = cost_access
         scheme['cost_noc'] = cost_noc
@@ -330,7 +320,7 @@
         scheme['bus_time'] = lbs.bus_time
         scheme['dram_time'] = lbs.dram_time
         scheme['access'] = lbs.get_access()
->>>>>>> 935542d7
+        scheme['remote_gbuf_access'] = lbs.remote_gbuf_access
         scheme['total_nhops'] = total_nhops
         scheme['fetch'] = lbs.fetch
 
