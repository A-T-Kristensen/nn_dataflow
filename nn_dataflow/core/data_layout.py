--- conflicted
+++ resolved
@@ -79,20 +79,7 @@
         '''
         frmap = FmapRangeMap()
 
-<<<<<<< HEAD
-        if not isinstance(other, DataLayout):
-            raise TypeError('DataLayout: other must be a DataLayout object.')
-
-        if self.type == NodeRegion.DATA or other.type == NodeRegion.DATA:
-            new_type = NodeRegion.DATA
-        else:
-            new_type = NodeRegion.PROC
-
-        scfrng = self.frmap.complete_fmap_range()
-        ocfrng = other.frmap.complete_fmap_range()
-=======
         for frng, region, part in zip(self.frngs, self.regions, self.parts):
->>>>>>> cf084f84
 
             for pidx in part.gen_pidx():
                 pcoord = part.coordinate(region, pidx)
@@ -193,9 +180,6 @@
                 raise ValueError('DataLayout: frng dim n is discontinuous.')
             n_end = ne
 
-<<<<<<< HEAD
-        return DataLayout(frmap=frmap, origin=self.origin, type=new_type)
-=======
     @classmethod
     def _validate_parts(cls, parts, regions):
         '''
@@ -209,4 +193,3 @@
             if any(pd > rd for pd, rd in zip(part.dim(), region.dim)):
                 raise ValueError('DataLayout: partitioning scheme does not fit '
                                  'in node region.')
->>>>>>> cf084f84
