--- conflicted
+++ resolved
@@ -234,7 +234,6 @@
 
         return self.fetch[self.BL.GBUF]
 
-<<<<<<< HEAD
     def get_noc_access(self):
         '''
         Get the NoC accesses of each data category.
@@ -247,10 +246,7 @@
 
         return self.noc_access
 
-    def get_cost(self, cost):
-=======
     def get_access_cost(self, cost):
->>>>>>> 935542d7
         '''
         Get the data access cost of loop blocking.
         '''
@@ -260,20 +256,7 @@
         if not self.finalized_stats:
             self._calc_stats()
 
-<<<<<<< HEAD
-        c = 0
-
-        c += self.ops * cost.mac_op
-
-        access_total = [sum(acc) for acc in self.access]
-        c += sum(mc * ma for mc, ma in zip(cost.mem_hier, access_total))
-
-        c += sum(self.noc_access) * cost.noc_hop
-
-        c += self.time * cost.unit_static * self.num_nodes
-=======
         acc_cost = sum(c * sum(a) for c, a in zip(cost.mem_hier, self.access))
->>>>>>> 935542d7
 
         return acc_cost
 
