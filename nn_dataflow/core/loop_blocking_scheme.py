--- conflicted
+++ resolved
@@ -42,13 +42,8 @@
         REGF = 1
         NUM = 2
 
-<<<<<<< HEAD
     def __init__(self, nested_loop_desc, bl_ts, bl_ords, resource, bufshr,
-                 part_occ, options):
-=======
-    def __init__(self, nested_loop_desc, bl_ts, bl_ords, resource,
                  options):
->>>>>>> cf084f84
         '''
         Given blocking factors `bl_ts` and the loop orders `bl_ords`, construct
         the loop blocking scheme.
@@ -79,14 +74,9 @@
         `bl_ords` indicate the loop orders of all levels, indexed by BL. Each
         entry is a permutation tuple indexed by LoopEnum and gives the
         positions of the loops at this level. Smaller number means inner loop.
-<<<<<<< HEAD
 
         `bufshr` is a BufShrScheme instance, indicating the buffer sharing
         scheme.
-
-        `part_occ` is the partitioning occupation.
-=======
->>>>>>> cf084f84
         '''
 
         # pylint: disable=invalid-name
@@ -279,53 +269,6 @@
 
         return c
 
-<<<<<<< HEAD
-    def get_scheme_dict(self, cost):
-        '''
-        Get an OrderedDict of scheme summary.
-        '''
-        if not self.is_valid():
-            return None
-
-        if not self.finalized_stats:
-            self._calc_stats()
-
-        size = [[self.data_size(bl, dce) for dce in range(de.NUM)]
-                for bl in range(self.BL.NUM)]
-
-        lp_ts = zip(*self.bl_ts)
-
-        return OrderedDict([('cost', self.get_cost(cost)),
-                            ('ops', self.ops),
-                            ('time', self.time),
-                            ('proc_time', self.proc_time),
-                            ('bus_time', self.bus_time),
-                            ('dram_time', self.dram_time),
-                            ('access', self.access),
-                            ('fetch', self.fetch),
-                            ('size', size),
-                            ('unit_size', self.unit_size),
-                            ('unit_cnt', self.unit_cnt),
-                            ('part_occ', self.part_occ),
-                            ('ti', tuple(lp_ts[le.IFM])),
-                            ('to', tuple(lp_ts[le.OFM])),
-                            ('tb', tuple(lp_ts[le.BAT])),
-                            ('orders', self.bl_ords),
-                            ('accfwd_reduction', self.accfwd_reduction),
-                            ('bufshr_grp_size', self.bufshr_grp_size),
-                            ('bufshr_subgrp_size', self.bufshr_subgrp_size),
-                            ('bufshr_bs_t', self.bufshr_bs_t),
-                            ('bufshr_bs_ord', self.bufshr_bs_ord),
-                            ('bufshr_rot_fetch', self.bufshr_rot_fetch),
-                            ('bufshr_rot_round_cnt', self.bufshr_rot_round_cnt),
-                            ('bufshr_rot_unit_cnt', self.bufshr_rot_unit_cnt),
-                            ('bufshr_wide_fetch', self.bufshr_wide_fetch),
-                            ('bufshr_wide_fetch_width',
-                             self.bufshr_wide_fetch_width),
-                           ])
-
-=======
->>>>>>> cf084f84
     def gen_index(self):
         '''
         Generate the indexes of ifmap, ofmap and batch sample, based on the
