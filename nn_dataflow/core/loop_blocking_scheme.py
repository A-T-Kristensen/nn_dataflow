--- conflicted
+++ resolved
@@ -247,20 +247,8 @@
         if not self.finalized_stats:
             self._calc_stats()
 
-<<<<<<< HEAD
-        c = 0
-
-        c += self.ops * cost.mac_op
-
-        access_total = [sum(acc) for acc in self.access]
-        c += sum(mc * ma for mc, ma in zip(cost.mem_hier, access_total))
-
-        c += sum(self.remote_gbuf_access) * cost.mem_hier_at(me.GBUF)
-
-        c += self.time * cost.unit_static * self.num_nodes
-=======
         acc_cost = sum(c * sum(a) for c, a in zip(cost.mem_hier, self.access))
->>>>>>> 935542d7
+        acc_cost += cost.mem_hier_at(me.GBUF) * sum(self.remote_gbuf_access)
 
         return acc_cost
 
