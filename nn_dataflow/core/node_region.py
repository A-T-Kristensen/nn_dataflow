--- conflicted
+++ resolved
@@ -39,7 +39,6 @@
     The `type` attribute specifies the region type, which could be `PROC` for
     computation processing nodes or 'DRAM' for off-chip data storage nodes.
 
-<<<<<<< HEAD
     The node region can be optionally folded along the w dimension in a zig-zag
     manner. The folding scheme is defined by (wtot, wbeg). `wtot` is always
     positive, representing the number of nodes between two turns (total width).
@@ -60,8 +59,6 @@
 
     With folded region, `origin` points to the first node.
 
-=======
->>>>>>> cf084f84
     NOTE: we cannot overload __contains__ and __iter__ as a node container,
     because the base namedtuple already defines them.
     '''
@@ -75,17 +72,14 @@
 
         # Set default values.
         kwargs2 = kwargs.copy()
-<<<<<<< HEAD
+        if len(args) <= NODE_REGION_LIST.index('dist'):
+            kwargs2.setdefault('dist', PhyDim2(1, 1))
         if len(args) <= NODE_REGION_LIST.index('wtot'):
             # Default to dim.w but we haven't checked dim yet. Replace later.
             kwargs2.setdefault('wtot', None)
         if len(args) <= NODE_REGION_LIST.index('wbeg'):
             # Default to wtot. Also replace later.
             kwargs2.setdefault('wbeg', None)
-=======
-        if len(args) <= NODE_REGION_LIST.index('dist'):
-            kwargs2.setdefault('dist', PhyDim2(1, 1))
->>>>>>> cf084f84
 
         ntp = super(NodeRegion, cls).__new__(cls, *args, **kwargs2)
 
@@ -116,22 +110,15 @@
 
     def contains_node(self, coordinate):
         ''' Whether the region contains the given absolute node coordinate. '''
-<<<<<<< HEAD
-        return coordinate in self.node_iter()
-
-    def node_iter(self):
-=======
         return coordinate in self.iter_node()
 
     def iter_node(self):
->>>>>>> cf084f84
         ''' Iterate through all absolute node coordinates in the region. '''
         for rel_coord in itertools.product(*[range(d) for d in self.dim]):
             yield self.rel2abs(PhyDim2(*rel_coord))
 
     def rel2abs(self, rel_coordinate):
         ''' Convert relative node coordinate to absolute node coordinate. '''
-
         if not isinstance(rel_coordinate, PhyDim2):
             raise TypeError('NodeRegion: relative coordinate must be '
                             'a PhyDim2 object.')
@@ -139,7 +126,6 @@
             raise ValueError('NodeRegion: relative coordinate {} is not in '
                              'node region {}.'.format(rel_coordinate, self))
 
-<<<<<<< HEAD
         # Add starting offset to start from the boundary before the first node,
         # then modulo wtot to get the delta h and w to this boundary point.
         h, w = divmod(rel_coordinate.w + self.wtot - abs(self.wbeg), self.wtot)
@@ -151,11 +137,9 @@
         abs_coordinate = self.origin \
                 + PhyDim2(h=h * self.dim.h + rel_coordinate.h,
                           w=w - (self.wtot - self.wbeg if self.wbeg > 0
-                                 else -self.wbeg - 1))
-
-=======
-        abs_coordinate = self.origin + rel_coordinate * self.dist
->>>>>>> cf084f84
+                                 else -self.wbeg - 1)) \
+                * self.dist
+
         return abs_coordinate
 
     def allocate(self, request_list):
