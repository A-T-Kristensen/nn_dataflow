--- conflicted
+++ resolved
@@ -23,12 +23,9 @@
 
 from . import partition
 from .cost import Cost
-<<<<<<< HEAD
-from .inter_layer_pipeline import InterLayerPipeline
-=======
 from .data_layout import DataLayout
 from .fmap_range import FmapPosition, FmapRange
->>>>>>> cf084f84
+from .inter_layer_pipeline import InterLayerPipeline
 from .map_strategy import MapStrategy
 from .network import Network
 from .nn_dataflow_scheme import NNDataflowScheme
@@ -72,15 +69,11 @@
                 layer2sched[layer] = sched
             self.layer_sched_dict[layer_name] = sched
 
-<<<<<<< HEAD
         # Inter-layer pipelining.
         self.ilp = InterLayerPipeline(self.network, self.batch_size,
                                       self.resource)
         self.ordered_layer_list = self.ilp.ordered_layer_list()
 
-        # The key function to sort and pick the top NNDataflowScheme instances.
-        self.key_func = lambda nndf: (nndf.total_cost, nndf.total_time)
-
         # Allowed time overhead due to layer pipelining.
         self.layer_base_time = {}
 
@@ -89,14 +82,10 @@
         # extended to the end of the network.
         self.nndf_tops = {}
 
-=======
->>>>>>> cf084f84
     def schedule_search(self, options):
         '''
         Search the optimized dataflows.
         '''
-<<<<<<< HEAD
-
         # Group the segments by the ending layers.
         segments = defaultdict(list)
         for seg in self.ilp.gen_segment(options):
@@ -112,15 +101,6 @@
         for input_layout in self._gen_input_layout(options):
             nndf = NNDataflowScheme(self.network, input_layout)
             self.nndf_tops[None].append(nndf)
-=======
-        # Clear and reset.
-        nndf_tops = []
-
-        # Initial input layout.
-        for input_layout in self._gen_input_layout(options):
-            nndf = NNDataflowScheme(self.network, input_layout)
-            nndf_tops.append(nndf)
->>>>>>> cf084f84
 
         # Schedule layers.
         for layer_name in self.ordered_layer_list:
@@ -128,7 +108,6 @@
                 sys.stderr.write('-> {}\n'.format(layer_name))
                 sys.stderr.flush()
 
-<<<<<<< HEAD
             # The top schemes ending with the current layer.
             tops = []
 
@@ -141,23 +120,19 @@
                 tops += self._segment_schedule_search(seg, options)
 
             # Always pick and keep top n.
-            tops = sorted(tops, key=self.key_func)[:options.ntops]
+            tops = sorted(tops, key=NNDataflowScheme.cmp_key)[:options.ntops]
 
             # Add to the top list.
             assert layer_name not in self.nndf_tops
             self.nndf_tops[layer_name] = tops
 
         # Final top schemes.
-        tops = self.nndf_tops.get(self.ordered_layer_list[-1], [])
-        if not tops:
+        nndf_tops = self.nndf_tops.get(self.ordered_layer_list[-1], [])
+        if not nndf_tops:
             sys.stderr.write('No valid schedule found for {}.\n'
                              .format(self.network.net_name))
-        for nndf in tops:
+        for nndf in nndf_tops:
             assert len(nndf) == len(self.network)
-=======
-            nndf_tops = self._layer_schedule_search(
-                layer_name, nndf_tops, options)
->>>>>>> cf084f84
 
         # Cache stats.
         cache_hits = 0
@@ -171,8 +146,7 @@
             cache_hits += h
             cache_misses += m
 
-<<<<<<< HEAD
-        return tops, (cache_hits, cache_misses)
+        return nndf_tops, (cache_hits, cache_misses)
 
     def _segment_schedule_search(self, segment, options):
         '''
@@ -270,7 +244,8 @@
                     fast_forward = True
 
         # Always pick and keep top n.
-        nndf_tops = sorted(nndf_tops, key=self.key_func)[:options.ntops]
+        nndf_tops = sorted(nndf_tops,
+                           key=NNDataflowScheme.cmp_key)[:options.ntops]
 
         # Set base time for scheduling layer individually.
         if single_layer and nndf_tops:
@@ -282,32 +257,20 @@
     def _layer_schedule_search(self, layer_name, resource, constraint,
                                spatial_idx, temporal_idx, prev_nndf_tops,
                                options):
-=======
-        return nndf_tops, (cache_hits, cache_misses)
-
-    def _layer_schedule_search(self, layer_name, prev_nndf_tops, options):
->>>>>>> cf084f84
         '''
         Schedule the given layer under the given previous top NNDataflowScheme
         instances in 'prev_nndf_tops`.
 
-<<<<<<< HEAD
         `spatial_idx` and `temporal_idx` give the spatial and temporal
         scheduling index in the segment. The segment index is inferred from the
         previous top schemes.
 
         Return new top NNDataflowScheme instances that include this layer. Will
         NOT update the `nndf_tops` attribute.
-=======
-        Return new top NNDataflowScheme instances that include this layer.
->>>>>>> cf084f84
         '''
         nndf_tops = []
 
         layer_sched = self.layer_sched_dict[layer_name]
-
-<<<<<<< HEAD
-        nndf_tops = []
 
         for ifmap_layout, prev_nndf in self._gen_layer_ifmap_layout(
                 layer_name, prev_nndf_tops):
@@ -316,10 +279,6 @@
             if spatial_idx == 0 and temporal_idx == 0:
                 # New segment.
                 segment_idx += 1
-=======
-        for ifmap_layout, prev_nndf in self._gen_layer_ifmap_layout(
-                layer_name, prev_nndf_tops):
->>>>>>> cf084f84
 
             sched_seq = (segment_idx, spatial_idx, temporal_idx)
 
@@ -337,21 +296,13 @@
 
             # Append all the current layer top schedules to all the previous top
             # schedules with the matching fmap layout.
-<<<<<<< HEAD
-            for t in tops:
-=======
             for t in sched_tops:
->>>>>>> cf084f84
                 nndf = prev_nndf.copy()
                 nndf[layer_name] = t
                 nndf_tops.append(nndf)
 
         # Always pick and keep top n at each layer.
-<<<<<<< HEAD
-        return sorted(nndf_tops, key=self.key_func)[:options.ntops]
-=======
         return sorted(nndf_tops, key=NNDataflowScheme.cmp_key)[:options.ntops]
->>>>>>> cf084f84
 
     def _gen_layer_ifmap_layout(self, layer_name, prev_nndf_tops):
         '''
@@ -363,28 +314,6 @@
         prevs = self.network.prevs(layer_name)
         assert prevs
 
-<<<<<<< HEAD
-        prev_layer_names, merge_symbol = self.network.prev_layers(layer_name)
-        assert prev_layer_names
-
-        def _ofmap_layout(nndf, pl_name):
-            ofmap_layout = nndf[pl_name].ofmap_layout \
-                    if pl_name is not None else nndf.input_layout
-            if ofmap_layout.is_in_region(self.resource.dst_data_region()):
-                # Remap dst memory to src memory.
-                origin_diff = self.resource.src_data_region().origin \
-                        - self.resource.dst_data_region().origin
-                ofmap_layout = ofmap_layout.view(origin_diff=origin_diff)
-            return ofmap_layout
-
-        for nndf in prev_nndf_tops:
-            # Merge all previous layer ofmap layouts to get the ifmap layout.
-            it = iter(prev_layer_names)
-            ifmap_layout = _ofmap_layout(nndf, next(it))
-            for pl_name in it:
-                ifmap_layout = ifmap_layout.merge(
-                    merge_symbol, _ofmap_layout(nndf, pl_name))
-=======
         def _ofmap_layout(nndf, prev_layer_name):
             return nndf[prev_layer_name].ofmap_layout if prev_layer_name \
                     else nndf.input_layout
@@ -393,7 +322,6 @@
             # Merge all previous layer ofmap layouts to get the ifmap layout.
             ifmap_layout = DataLayout.concat(*[_ofmap_layout(nndf, p)
                                                for p in prevs])
->>>>>>> cf084f84
 
             # We already checked the ofmap layout dimension in Scheduling, and
             # the prev/next layer dimensions in Network, so ifmap_layout ==
