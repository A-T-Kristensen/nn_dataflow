""" $lic$
Copyright (C) 2016-2019 by The Board of Trustees of Stanford University

This program is free software: you can redistribute it and/or modify it under
the terms of the Modified BSD-3 License as published by the Open Source
Initiative.

This program is distributed in the hope that it will be useful, but WITHOUT ANY
WARRANTY; without even the implied warranty of MERCHANTABILITY or FITNESS FOR A
PARTICULAR PURPOSE. See the BSD-3 License for more details.

You should have received a copy of the Modified BSD-3 License along with this
program. If not, see <https://opensource.org/licenses/BSD-3-Clause>.
"""

<<<<<<< HEAD
import itertools
=======
from collections import defaultdict
>>>>>>> bff4e2c1
import sys

from . import partition
from .cost import Cost
from .data_layout import DataLayout
from .fmap_range import FmapPosition, FmapRange
from .inter_layer_pipeline import InterLayerPipeline
from .map_strategy import MapStrategy
from .network import Network
from .nn_dataflow_scheme import NNDataflowScheme
from .resource import Resource
from .scheduling import SchedulingCondition, Scheduling

class NNDataflow(object):
    '''
    Search optimized dataflows for neural networks.
    '''
    # pylint: disable=too-few-public-methods

    def __init__(self, network, batch_size, resource, cost, map_strategy):
        if not isinstance(network, Network):
            raise TypeError('NNDataflow: network must be a Network instance.')
        if not isinstance(resource, Resource):
            raise TypeError('NNDataflow: resource must be a Resource instance.')
        if not isinstance(cost, Cost):
            raise TypeError('NNDataflow: cost must be a Cost instance.')
        if not issubclass(map_strategy, MapStrategy):
            raise TypeError('NNDataflow: map_strategy must be a subclass of '
                            'MapStrategy.')

        self.network = network
        self.batch_size = batch_size
        self.resource = resource
        self.cost = cost
        self.map_strategy = map_strategy

        # Dict of layer Scheduling instances.
        self.layer_sched_dict = {}
        # Use the same instance for all same layers in order to exploit its
        # scheduling cache.
        layer2sched = {}
        for layer_name in self.network:
            layer = self.network[layer_name]
            sched = layer2sched.get(layer, None)
            if sched is None:
                sched = Scheduling(layer, self.batch_size, self.cost,
                                   self.map_strategy)
                layer2sched[layer] = sched
            self.layer_sched_dict[layer_name] = sched

        # Inter-layer pipelining.
        self.ilp = InterLayerPipeline(self.network, self.batch_size,
                                      self.resource)
        self.ordered_layer_list = self.ilp.ordered_layer_list()

        # NNDataflowScheme tops.
        # The top schemes are organized by the ending layers, and keeping
        # extended to the end of the network.
        self.nndf_tops = {}

        # Default compare key function.
        self.cmp_key = lambda nndf: (nndf.total_cost, nndf.total_time)

    def schedule_search(self, options):
        '''
        Search the optimized dataflows.
        '''
        # Set key function.
        if options.opt_goal == 'ed':
            self.cmp_key = lambda nndf: nndf.total_cost * nndf.total_time
        elif options.opt_goal == 'd':
            self.cmp_key = lambda nndf: (nndf.total_time, nndf.total_cost)
        else:
            assert options.opt_goal == 'e'

        # Group the segments by the ending layers.
        segments = defaultdict(list)
        for seg in self.ilp.gen_segment(options):
            if seg not in segments[seg[-1][-1]]:
                segments[seg[-1][-1]].append(seg)

        # Clear and reset.
        self.nndf_tops = {}

        # Initial input layout.
<<<<<<< HEAD
        for input_layout, ext_layout_dict in self._gen_input_layout(options):
            nndf = NNDataflowScheme(self.network, input_layout, ext_layout_dict)
            nndf_tops.append(nndf)
=======
        self.nndf_tops[None] = []
        for input_layout in self._gen_input_layout(options):
            nndf = NNDataflowScheme(self.network, input_layout)
            self.nndf_tops[None].append(nndf)
>>>>>>> bff4e2c1

        # Schedule layers.
        for layer_name in self.ordered_layer_list:
            if options.verbose:
                sys.stderr.write('-> {}\n'.format(layer_name))
                sys.stderr.flush()

            # The top schemes ending with the current layer.
            tops = []

            # The segments ended with the current layer. Use them to extend the
            # current top schemes.
            for seg in segments[layer_name]:
                if options.verbose:
                    sys.stderr.write('  - {}\n'.format(seg.seg))
                    sys.stderr.flush()
                tops += self._segment_schedule_search(seg, options)

            # Always pick and keep top n.
            tops = sorted(tops, key=self.cmp_key)[:options.ntops]

            # Add to the top list.
            assert layer_name not in self.nndf_tops
            self.nndf_tops[layer_name] = tops

        # Final top schemes.
        nndf_tops = self.nndf_tops.get(self.ordered_layer_list[-1], [])
        if not nndf_tops:
            sys.stderr.write('No valid schedule found for {}.\n'
                             .format(self.network.net_name))
        for nndf in nndf_tops:
            assert len(nndf) == len(self.network)

        # Cache stats.
        cache_hits = 0
        cache_misses = 0
        seen_scheds = set()
        for sched in self.layer_sched_dict.values():
            if sched in seen_scheds:
                continue
            seen_scheds.add(sched)
            h, m = sched.cache_stats()
            cache_hits += h
            cache_misses += m

        return nndf_tops, (cache_hits, cache_misses)

    def _segment_schedule_search(self, segment, options):
        '''
        Schedule the given PipelineSegment `segment`.

        Return new top NNDataflowScheme instances that include this segment.
        Will NOT update the `nndf_tops` attribute.
        '''
        # We take the top schemes that end with the latest previous layer as
        # the initial state.
        first_layer_idx = self.ordered_layer_list.index(segment[0][0])
        if first_layer_idx == 0:
            prev_nndf_tops = self.nndf_tops[None]
        else:
            prev_nndf_tops = self.nndf_tops.get(
                self.ordered_layer_list[first_layer_idx - 1], [])
        if not prev_nndf_tops:
            return []

        # New top schemes.
        nndf_tops = []

        # Allocation.
        allocation = segment.allocation()

        # Forwarding data regions. Map a spatial index to the forwarding region.
        fwd_data_region_dict = {}
        for sh_list in segment.ifm_fwd_dict.values():
            # A list of spatial indices that share the same ifmaps.
            r = allocation[sh_list[0].sp_idx][sh_list[0].tm_idx].proc_region
            for idx in sh_list[1:]:
                fwd_data_region_dict[idx] = r
        for fwd_src, fwd_dst_list in segment.ofm_fwd_dict.items():
            # Ofmaps forwarded to neighbors.
            r = allocation[fwd_src.sp_idx][fwd_src.tm_idx].proc_region
            for idx in fwd_dst_list:
                fwd_data_region_dict[idx] = r

        # Max allowed time overhead for segment timing.
        max_time_ovhd = options.layer_pipeline_time_ovhd

        # Cost hint Pareto-optimal frontier.
        frontier = set()

        # Explore constraints.
        for constraint, hints in segment.gen_constraint(max_time_ovhd):

            # Filter out off-frontier constraints.
            if any(all(h >= fh for h, fh in zip(hints, fhints))
                   for fhints in frontier):
                continue

            # Start from the previous top schemes.
            curr_nndf_tops = prev_nndf_tops

            # Spatial scheduling.
            for sp_idx, (ltpl, rtpl, ctpl) \
                    in enumerate(zip(segment, allocation, constraint)):

                # Temporal scheduling.
                for tm_idx, (layer, resource, cstr) \
                        in enumerate(zip(ltpl, rtpl, ctpl)):

                    curr_nndf_tops = self._layer_schedule_search(
                        layer, resource, cstr, sp_idx, tm_idx,
                        fwd_data_region_dict.get((sp_idx, tm_idx)),
                        curr_nndf_tops, options)

            # Filter by time limit.
            seg_nndf_tops = [nndf for nndf in curr_nndf_tops
                             if all(timing.time_overhead <= max_time_ovhd
                                    for timing in nndf.segment_timing_list)]

            # Add to frontier.
            if seg_nndf_tops:
                frontier.add(hints)

            nndf_tops += seg_nndf_tops

        # Always pick and keep top n.
        return sorted(nndf_tops, key=self.cmp_key)[:options.ntops]

    def _layer_schedule_search(self, layer_name, resource, constraint,
                               spatial_idx, temporal_idx, fwd_data_region,
                               prev_nndf_tops, options):
        '''
        Schedule the given layer under the given previous top NNDataflowScheme
        instances in 'prev_nndf_tops`.

        `spatial_idx` and `temporal_idx` give the spatial and temporal
        scheduling index in the segment. The segment index is inferred from the
        previous top schemes.

        Return new top NNDataflowScheme instances that include this layer. Will
        NOT update the `nndf_tops` attribute.
        '''
        nndf_tops = []

        layer_sched = self.layer_sched_dict[layer_name]

        for prev_nndf in prev_nndf_tops:

            ifmap_layout = prev_nndf.fmap_layout(self.network.prevs(layer_name))

            if fwd_data_region is not None:
                # Remap source data regions to the forwarding region.
                ifmap_layout = DataLayout(
                    frngs=ifmap_layout.frngs,
                    regions=(fwd_data_region,) * len(ifmap_layout.frngs),
                    parts=tuple(p.projection(fwd_data_region, appl2frng=True)
                                for p in ifmap_layout.parts))

            segment_idx = prev_nndf.last_seg_idx
            if spatial_idx == 0 and temporal_idx == 0:
                # New segment.
                segment_idx += 1

            sched_seq = (segment_idx, spatial_idx, temporal_idx)

            constraint.update_by_prev(prev_nndf)

            condition = SchedulingCondition(resource=resource,
                                            constraint=constraint,
                                            ifmap_layout=ifmap_layout,
                                            sched_seq=sched_seq)

            try:
                sched_tops = layer_sched.schedule_search(condition, options)
            except Exception:
                sys.stderr.write('Failed when scheduling layer {}.\n'
                                 .format(layer_name))
                raise

            # Append all the current layer top schedules to all the previous top
            # schedules with the matching fmap layout.
            for t in sched_tops:
                nndf = prev_nndf.copy()
                nndf[layer_name] = t
                nndf_tops.append(nndf)

        # Always pick and keep top n at each layer.
        return sorted(nndf_tops, key=self.cmp_key)[:options.ntops]

    def _gen_input_layout(self, options):
        '''
        Get the input layer layout choices.
        '''
        input_layer = self.network.input_layer()
        input_frng = FmapRange(FmapPosition(b=0, n=0, h=0, w=0),
                               FmapPosition(b=self.batch_size,
                                            n=input_layer.nofm,
                                            h=input_layer.hofm,
                                            w=input_layer.wofm))

        ext_layer_names = self.network.ext_layers()
        ext_layers = [self.network[l] for l in ext_layer_names]
        ext_frngs = [FmapRange(FmapPosition(b=0, n=0, h=0, w=0),
                               FmapPosition(b=self.batch_size,
                                            n=ext_layer.nofm,
                                            h=ext_layer.hofm,
                                            w=ext_layer.wofm))
                     for ext_layer in ext_layers]

        # Input and external layers share the same region.

        input_region = ext_region = self.resource.src_data_region

        for part in partition.gen_partition(input_layer, self.batch_size,
                                            input_region.dim, options,
                                            guaranteed=True):
            input_layout = DataLayout(
                frngs=(input_frng,),
                regions=(input_region,),
                parts=(part.projection(input_region, appl2frng=True),))

            if ext_layers:
                for ext_parts in itertools.product(
                        *[partition.gen_partition(ext_layer, self.batch_size,
                                                  ext_region.dim, options,
                                                  guaranteed=True)
                          for ext_layer in ext_layers]):
                    ext_layout_dict = dict(zip(
                        ext_layer_names,
                        [DataLayout(
                            frngs=(ext_frng,),
                            regions=(ext_region,),
                            parts=(ext_part.projection(ext_region,
                                                       appl2frng=True),))
                         for ext_part, ext_frng in zip(ext_parts, ext_frngs)]))

                    yield input_layout, ext_layout_dict

            else:
                yield input_layout, None
<|MERGE_RESOLUTION|>--- conflicted
+++ resolved
@@ -13,11 +13,8 @@
 program. If not, see <https://opensource.org/licenses/BSD-3-Clause>.
 """
 
-<<<<<<< HEAD
+from collections import defaultdict
 import itertools
-=======
-from collections import defaultdict
->>>>>>> bff4e2c1
 import sys
 
 from . import partition
@@ -103,16 +100,10 @@
         self.nndf_tops = {}
 
         # Initial input layout.
-<<<<<<< HEAD
+        self.nndf_tops[None] = []
         for input_layout, ext_layout_dict in self._gen_input_layout(options):
             nndf = NNDataflowScheme(self.network, input_layout, ext_layout_dict)
-            nndf_tops.append(nndf)
-=======
-        self.nndf_tops[None] = []
-        for input_layout in self._gen_input_layout(options):
-            nndf = NNDataflowScheme(self.network, input_layout)
             self.nndf_tops[None].append(nndf)
->>>>>>> bff4e2c1
 
         # Schedule layers.
         for layer_name in self.ordered_layer_list:
