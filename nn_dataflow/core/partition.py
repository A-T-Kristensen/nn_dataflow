--- conflicted
+++ resolved
@@ -286,35 +286,33 @@
     assert len(set(len(v) for v in ofm_dict.values())) <= 1, \
             'ofm val len: {}'.format([len(v) for v in ofm_dict.values()])
 
-<<<<<<< HEAD
+    fil_dict = util.HashableDict.fromdict(fil_dict, valfunc=tuple)
+    ifm_dict = util.HashableDict.fromdict(ifm_dict, valfunc=tuple)
+    ofm_dict = util.HashableDict.fromdict(ofm_dict, valfunc=tuple)
+
     # When using access forwarding, each piece of data is only fetched by the
     # closest node, and then forwarded to ALL nodes that process it, regardless
     # of which nodes initially store it. In this way, AF nhops is independent
     # of BS scheme.
     fwd = options.hw_access_forwarding or options.hw_gbuf_sharing
-=======
-    fil_dict = util.HashableDict.fromdict(fil_dict, valfunc=tuple)
-    ifm_dict = util.HashableDict.fromdict(ifm_dict, valfunc=tuple)
-    ofm_dict = util.HashableDict.fromdict(ofm_dict, valfunc=tuple)
->>>>>>> 8326f0c7
 
     nhops = [0] * de.NUM
 
-    nhops[de.FIL] = _unit_nhops_to_fil(layer, filter_nodes, fil_dict)
-
-    nhops[de.IFM] = _unit_nhops_to_ifm(ifmap_layout, ifm_dict)
+    nhops[de.FIL] = _unit_nhops_to_fil(layer, filter_nodes, fil_dict, fwd)
+
+    nhops[de.IFM] = _unit_nhops_to_ifm(ifmap_layout, ifm_dict, fwd)
 
     if ofmap_layout.parts == (part,) and ofmap_layout.regions == (region,):
         # Ofmaps are stored locally, no data transfer.
         pass
     else:
-        nhops[de.OFM] = _unit_nhops_to_ofm(ofmap_layout, ofm_dict)
+        nhops[de.OFM] = _unit_nhops_to_ofm(ofmap_layout, ofm_dict, fwd)
 
     return nhops
 
 
 @fastcache.clru_cache(maxsize=1024)
-def _unit_nhops_to_fil(layer, filter_nodes, fil_dict):
+def _unit_nhops_to_fil(layer, filter_nodes, fil_dict, fwd=False):
     '''
     Get the total number of hops to transfer filter data.
 
@@ -325,7 +323,6 @@
     for filrng, coord_list in fil_dict.items():
         fil_size = filrng[0].size() * filrng[1].size() * layer.filter_size()
 
-<<<<<<< HEAD
         if fwd:
             # Data can be forwarded from all sources to any destination.
             src_set = set(filter_nodes)
@@ -338,45 +335,34 @@
                                key=lambda (s, d): d.hop_dist(s))
                 dst_set.remove(dst)
                 src_set.add(dst)
-                nhops[de.FIL] += fil_size * dst.hop_dist(src)
+                nhops += fil_size * dst.hop_dist(src)
 
         else:
             # Min hops to each processing node across all filter source nodes.
             min_hops = [min(coord.hop_dist(c) for c in filter_nodes)
                         for coord in coord_list]
-            nhops[de.FIL] += fil_size * sum(min_hops)
-=======
-        # Min hops to each processing node across all filter source nodes.
-        min_hops = [min(coord.hop_dist(c) for c in filter_nodes)
-                    for coord in coord_list]
-        nhops += fil_size * sum(min_hops)
+            nhops += fil_size * sum(min_hops)
 
     return nhops
 
 
 @fastcache.clru_cache(maxsize=1024)
-def _unit_nhops_to_ifm(ifmap_layout, ifm_dict):
+def _unit_nhops_to_ifm(ifmap_layout, ifm_dict, fwd=False):
     '''
     Get the total number of hops to transfer ifmap data.
->>>>>>> 8326f0c7
 
     `ifm_dict` maps each fmap range to the nodes that process it.
     '''
     nhops = 0
 
     for ifrng, coord_list in ifm_dict.items():
-<<<<<<< HEAD
-        nhops[de.IFM] += ifmap_layout.nhops_to(ifrng, *coord_list,
-                                               forwarding=fwd)
-=======
-        nhops += ifmap_layout.nhops_to(ifrng, *coord_list)
->>>>>>> 8326f0c7
+        nhops += ifmap_layout.nhops_to(ifrng, *coord_list, forwarding=fwd)
 
     return nhops
 
 
 @fastcache.clru_cache(maxsize=1024)
-def _unit_nhops_to_ofm(ofmap_layout, ofm_dict):
+def _unit_nhops_to_ofm(ofmap_layout, ofm_dict, fwd=False):
     '''
     Get the total number of hops to transfer ofmap data.
 
@@ -390,7 +376,6 @@
         # its buffer and start on it. Other nodes start on zero and send the
         # results to that node to accumulate there.
 
-<<<<<<< HEAD
         if fwd:
             # Use the closest processing node.
             nhops_read = min(ofmap_layout.nhops_to(ofrng, c)
@@ -400,7 +385,7 @@
                                                 forwarding=True)
             # The path between mid node and memory is in both, and accumulation
             # is one-way.
-            nhops[de.OFM] += util.idivc(nhops_read + nhops_accum, 2)
+            nhops += util.idivc(nhops_read + nhops_accum, 2)
 
         else:
             # Use the middle node.
@@ -408,22 +393,10 @@
             for idx, coord in enumerate(coord_list):
                 if idx == mid_idx:
                     # The mid node. Fetch from memory.
-                    nhops[de.OFM] += ofmap_layout.nhops_to(ofrng, coord)
+                    nhops += ofmap_layout.nhops_to(ofrng, coord)
                 else:
                     # Others. Send to the mid node (one way).
                     dist = coord.hop_dist(coord_list[mid_idx])
-                    nhops[de.OFM] += util.idivc(ofrng.size() * dist, 2)
-=======
-        # Use the mid node.
-        mid_idx = len(coord_list) // 2
-        for idx, coord in enumerate(coord_list):
-            if idx == mid_idx:
-                # The mid node. Fetch from memory.
-                nhops += ofmap_layout.nhops_to(ofrng, coord)
-            else:
-                # Others. Send to the mid node (one way).
-                dist = coord.hop_dist(coord_list[mid_idx])
-                nhops += util.idivc(ofrng.size() * dist, 2)
->>>>>>> 8326f0c7
+                    nhops += util.idivc(ofrng.size() * dist, 2)
 
     return nhops
