--- conflicted
+++ resolved
@@ -260,13 +260,7 @@
     category.
     '''
 
-<<<<<<< HEAD
-    # FmapRange --> coordinates that need this data.
-=======
-    del options
-
     # FmapRange --> list of node coordinates processing this data.
->>>>>>> cf084f84
     fil_dict = {}
     ofm_dict = {}
     ifm_dict = {}
@@ -290,105 +284,74 @@
     assert len(set(len(v) for v in ofm_dict.values())) <= 1, \
             'ofm val len: {}'.format([len(v) for v in ofm_dict.values()])
 
+    # When using access forwarding, each piece of data is only fetched by the
+    # closest node, and then forwarded to ALL nodes that process it, regardless
+    # of which nodes initially store it. In this way, AF nhops is independent
+    # of BS scheme.
+    fwd = options.hw_access_forwarding or options.hw_gbuf_sharing
+
     nhops = [0] * de.NUM
 
     # Filter access.
 
-<<<<<<< HEAD
-    # When using access forwarding, each piece of data is only fetched by the
-    # closest node, and then forwarded by that node to ALL nodes that need it,
-    # regardless of which nodes initially store it. In this way, AF nhops is
-    # independent of BS scheme.
-    use_accfwd = options.hw_access_forwarding or options.hw_gbuf_sharing
-
-    nhops = [0] * de.NUM
-=======
     for filrng, coord_list in fil_dict.items():
         fil_size = filrng[0].size() * filrng[1].size() * layer.filter_size()
 
-        # Min hops to each processing node across all filter source nodes.
-        min_hops = [min(coord.hop_dist(c) for c in filter_nodes)
-                    for coord in coord_list]
-        nhops[de.FIL] += fil_size * sum(min_hops)
->>>>>>> cf084f84
+        if fwd:
+            # Data can be forwarded from all sources to any destination.
+            src_set = set(filter_nodes)
+            dst_set = set(coord_list)
+
+            while dst_set:
+                # Each forward step, get the min-distance pair of source and
+                # destination.
+                src, dst = min(itertools.product(src_set, dst_set),
+                               key=lambda (s, d): d.hop_dist(s))
+                dst_set.remove(dst)
+                src_set.add(dst)
+                nhops[de.FIL] += fil_size * dst.hop_dist(src)
+
+        else:
+            # Min hops to each processing node across all filter source nodes.
+            min_hops = [min(coord.hop_dist(c) for c in filter_nodes)
+                        for coord in coord_list]
+            nhops[de.FIL] += fil_size * sum(min_hops)
 
     # Ifmap access.
 
     for ifrng, coord_list in ifm_dict.items():
-<<<<<<< HEAD
-        nhops[de.IFM] += ifmap_layout.total_transfer_nhops(
-            ifrng, *coord_list, closest_first=use_accfwd)
-=======
-        nhops[de.IFM] += ifmap_layout.nhops_to(ifrng, *coord_list)
->>>>>>> cf084f84
+        nhops[de.IFM] += ifmap_layout.nhops_to(ifrng, *coord_list,
+                                               forwarding=fwd)
 
     # Ofmap access.
 
     for ofrng, coord_list in ofm_dict.items():
-<<<<<<< HEAD
-
-        if use_accfwd:
-            # The closest one becomes the "mid" one.
-            nhops_read = min(ofmap_layout.total_transfer_nhops(ofrng, c)
-                             for c in coord_list)
-            nhops_accum = ofmap_layout.total_transfer_nhops(
-                ofrng, *coord_list, closest_first=True)
-            # The path between mid node and memory is in both, and accumulation
-            # is one-way.
-            nhops[de.OFM] += (nhops_read + nhops_accum) / 2
-
-            continue
-
-=======
         # Additional synchronization is necessary between INPP nodes. Only one
         # node fetches the previously-partial-accumulated data from memory into
         # its buffer and start on it. Other nodes start on zero and send the
         # results to that node to accumulate there.
 
-        # Use the mid node.
->>>>>>> cf084f84
-        mid_idx = len(coord_list) // 2
-        for idx, coord in enumerate(coord_list):
-            if idx == mid_idx:
-                # The mid node. Fetch from memory.
-                nhops[de.OFM] += ofmap_layout.nhops_to(ofrng, coord)
-            else:
-                # Others. Send to the mid node (one way).
-                dist = coord.hop_dist(coord_list[mid_idx])
-<<<<<<< HEAD
-                nhops[de.OFM] += ofrng.size() * dist / 2
-
-    # Filter access.
-    if isinstance(layer, ConvLayer):
-        for filrng, coord_list in fil_dict.items():
-            fil_size = (filrng[0][1] - filrng[0][0]) \
-                    * (filrng[1][1] - filrng[1][0]) \
-                    * layer.filter_size()
-            # Min hops to each node across all memory nodes.
-            min_hops = [min(coord.hop_dist(c) for c in filter_nodes)
-                        for coord in coord_list]
-
-            if use_accfwd:
-                # First send to the closest node.
-                closest_idx, nh = min(enumerate(min_hops), key=lambda x: x[1])
-                # Then forward to others. We do chained forwarding, i.e., 1st
-                # node sends to the 2nd, 2nd node sends to the 3rd, etc..
-                coord_set = set(coord_list)
-                cur = coord_list[closest_idx]
-                while True:
-                    coord_set.remove(cur)
-                    if not coord_set:
-                        break
-                    nxt, dist = min([(nxt, cur.hop_dist(nxt))
-                                     for nxt in coord_set], key=lambda x: x[1])
-                    nh += dist
-                    cur = nxt
-                nhops[de.FIL] += fil_size * nh
-
-            else:
-                nhops[de.FIL] += fil_size * sum(min_hops)
-=======
-                nhops[de.OFM] += util.idivc(ofrng.size() * dist, 2)
->>>>>>> cf084f84
+        if fwd:
+            # Use the closest processing node.
+            nhops_read = min(ofmap_layout.nhops_to(ofrng, c)
+                             for c in coord_list)
+            # Accumulation follows the reversed optimal forwarding tree.
+            nhops_accum = ofmap_layout.nhops_to(ofrng, *coord_list,
+                                                forwarding=True)
+            # The path between mid node and memory is in both, and accumulation
+            # is one-way.
+            nhops[de.OFM] += util.idivc(nhops_read + nhops_accum, 2)
+
+        else:
+            # Use the middle node.
+            mid_idx = len(coord_list) // 2
+            for idx, coord in enumerate(coord_list):
+                if idx == mid_idx:
+                    # The mid node. Fetch from memory.
+                    nhops[de.OFM] += ofmap_layout.nhops_to(ofrng, coord)
+                else:
+                    # Others. Send to the mid node (one way).
+                    dist = coord.hop_dist(coord_list[mid_idx])
+                    nhops[de.OFM] += util.idivc(ofrng.size() * dist, 2)
 
     return nhops
