--- conflicted
+++ resolved
@@ -32,11 +32,8 @@
                          partition_hybrid=True,
                          partition_batch=False,
                          partition_ifmaps=False,
-<<<<<<< HEAD
                          partition_interlayer=False,
-=======
                          opt_goal='ed',
->>>>>>> 935542d7
                          ntops=10,
                          nprocesses=16,
                          verbose=False
@@ -51,12 +48,9 @@
                          'partition_batch')
         self.assertEqual(options.partition_ifmaps, False,
                          'partition_ifmaps')
-<<<<<<< HEAD
         self.assertEqual(options.partition_interlayer, False,
                          'partition_interlayer')
-=======
         self.assertEqual(options.opt_goal, 'ed', 'opt_goal')
->>>>>>> 935542d7
         self.assertEqual(options.ntops, 10, 'ntops')
         self.assertEqual(options.nprocesses, 16, 'nprocesses')
         self.assertEqual(options.verbose, False, 'verbose')
@@ -121,7 +115,6 @@
                                      'partition_hybrid.*'):
             _ = Option(partition_hybrid=False, partition_ifmaps=True)
 
-<<<<<<< HEAD
     def test_invalid_time_ovhd(self):
         ''' Invalid layer_pipeline_time_ovhd. '''
         with self.assertRaisesRegexp(KeyError,
@@ -141,14 +134,13 @@
         with self.assertRaisesRegexp(ValueError,
                                      'Option: .*layer_pipeline_max_degree.*'):
             _ = Option(layer_pipeline_max_degree=-1)
-=======
+
     def test_invalid_opt_goal(self):
         ''' Invalid opt_goal. '''
         with self.assertRaisesRegexp(ValueError, 'Option: .*opt_goal.*'):
             _ = Option(opt_goal='o')
         with self.assertRaisesRegexp(ValueError, 'Option: .*opt_goal.*'):
             _ = Option(opt_goal='E')
->>>>>>> 935542d7
 
     def test_option_list(self):
         ''' Accessor option_list. '''
