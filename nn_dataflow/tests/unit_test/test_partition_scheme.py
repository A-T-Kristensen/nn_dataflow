""" $lic$
Copyright (C) 2016-2017 by The Board of Trustees of Stanford University

This program is free software: you can redistribute it and/or modify it under
the terms of the Modified BSD-3 License as published by the Open Source
Initiative.

If you use this program in your research, we request that you reference the
TETRIS paper ("TETRIS: Scalable and Efficient Neural Network Acceleration with
3D Memory", in ASPLOS'17. April, 2017), and that you send us a citation of your
work.

This program is distributed in the hope that it will be useful, but WITHOUT ANY
WARRANTY; without even the implied warranty of MERCHANTABILITY or FITNESS FOR A
PARTICULAR PURPOSE. See the BSD-3 License for more details.

You should have received a copy of the Modified BSD-3 License along with this
program. If not, see <https://opensource.org/licenses/BSD-3-Clause>.
"""

import collections
import itertools
import math
import unittest

from nn_dataflow.core import FmapPosition, FmapRange
from nn_dataflow.core import Layer, ConvLayer, PoolingLayer
from nn_dataflow.core import NodeRegion
from nn_dataflow.core import ParallelEnum as pe
from nn_dataflow.core import PartitionScheme
from nn_dataflow.core import PhyDim2

class TestPartitionScheme(unittest.TestCase):
    ''' Tests for PartitionScheme. '''

    def setUp(self):
        self.ps1 = PartitionScheme(order=[pe.BATP, pe.OUTP, pe.OFMP, pe.INPP],
                                   pdims=[(2, 3), (3, 1), (1, 5), (5, 2)])
        self.ps2 = PartitionScheme(order=range(pe.NUM),
                                   pdims=[(2, 2), (5, 5), (3, 3), (1, 1)])

        self.nr1 = NodeRegion(origin=PhyDim2(0, 0), dim=self.ps1.dim(),
                              type=NodeRegion.PROC)
        self.nr2 = NodeRegion(origin=PhyDim2(0, 0), dim=self.ps2.dim(),
                              type=NodeRegion.PROC)

    def test_invalid_order(self):
        ''' Invalid order. '''
        with self.assertRaisesRegexp(ValueError, 'PartitionScheme: .*order.*'):
            _ = PartitionScheme(order=range(pe.NUM - 1),
                                pdims=[(1, 1)] * pe.NUM)

        with self.assertRaisesRegexp(ValueError, 'PartitionScheme: .*order.*'):
            _ = PartitionScheme(order=[0] + range(2, pe.NUM),
                                pdims=[(1, 1)] * pe.NUM)

        with self.assertRaisesRegexp(ValueError, 'PartitionScheme: .*order.*'):
            _ = PartitionScheme(order=[1] + range(pe.NUM),
                                pdims=[(1, 1)] * pe.NUM)

        with self.assertRaisesRegexp(ValueError, 'PartitionScheme: .*order.*'):
            _ = PartitionScheme(order=range(4, 4 + pe.NUM),
                                pdims=[(1, 1)] * pe.NUM)

    def test_invalid_pdims(self):
        ''' Invalid pdims. '''
        with self.assertRaisesRegexp(ValueError, 'PartitionScheme: .*pdims.*'):
            _ = PartitionScheme(order=range(pe.NUM),
                                pdims=[(1, 1)] * (pe.NUM - 1))

        with self.assertRaisesRegexp(ValueError, 'PartitionScheme: .*pdims.*'):
            _ = PartitionScheme(order=range(pe.NUM),
                                pdims=[(1, 1), (1, 1), (2, 1, 1), (1, 1)])

    def test_dim(self):
        ''' Get dim. '''
        self.assertEqual(self.ps1.dim(0), PhyDim2(2, 3))
        self.assertEqual(self.ps1.dim(1), PhyDim2(3, 1))
        self.assertEqual(self.ps1.dim(2), PhyDim2(1, 5))
        self.assertEqual(self.ps1.dim(3), PhyDim2(5, 2))

        self.assertEqual(self.ps2.dim(0), PhyDim2(2, 2))
        self.assertEqual(self.ps2.dim(1), PhyDim2(5, 5))
        self.assertEqual(self.ps2.dim(2), PhyDim2(3, 3))
        self.assertEqual(self.ps2.dim(3), PhyDim2(1, 1))

        self.assertEqual(self.ps1.dim(0, 1, 2),
                         PhyDim2(2, 3) * PhyDim2(3, 1) * PhyDim2(1, 5))
        self.assertEqual(self.ps1.dim(),
                         PhyDim2(2, 3) * PhyDim2(3, 1)
                         * PhyDim2(1, 5) * PhyDim2(5, 2))

        self.assertEqual(self.ps1.dim(0, 1, 2), self.ps1.dim(1, 2, 0))

    def test_dim_invalid_index(self):
        ''' Get dim invalid index. '''
        with self.assertRaises(IndexError):
            _ = self.ps1.dim(pe.NUM + 1)

        with self.assertRaises(IndexError):
            _ = self.ps1.dim(0, 1, pe.NUM)

    def test_size(self):
        ''' Get size. '''
        for l in range(1, pe.NUM):
            for args in itertools.combinations(range(pe.NUM), l):
                self.assertEqual(self.ps1.dim(*args).size(), self.ps1.size(*args))

    def test_size_invalid_index(self):
        ''' Get size invalid index. '''
        with self.assertRaises(IndexError):
            _ = self.ps1.size(pe.NUM + 1)

        with self.assertRaises(IndexError):
            _ = self.ps1.size(0, 1, pe.NUM)

    def test_gen_pidx(self):
        ''' Generate pidx. '''
        for ps in [self.ps1, self.ps2]:

            pidx_list = list(ps.gen_pidx())

            # Num. of pidx == size.
            self.assertEqual(len(pidx_list), ps.size())
            self.assertEqual(len(set(pidx_list)), ps.size())

            for i, idx_list in enumerate(zip(*pidx_list)):
                cnt = collections.Counter(idx_list)
                # Num. of different pidx == size.
                self.assertEqual(len(cnt), ps.size(i))
                # Num. of repeated pidx == other sizes.
                for c in cnt.values():
                    self.assertEqual(c, ps.size() // ps.size(i))

    def test_coordinate(self):
        ''' Get coordinate. '''
        for ps, nr in zip([self.ps1, self.ps2], [self.nr1, self.nr2]):

            coord_list = [ps.coordinate(nr, pidx) for pidx in ps.gen_pidx()]

            self.assertEqual(len(coord_list), ps.size())
            self.assertEqual(len(set(coord_list)), ps.size())

            for coord in coord_list:
                self.assertGreaterEqual(coord.h, 0)
                self.assertGreaterEqual(coord.w, 0)
                self.assertLess(coord.h, ps.dim().h)
                self.assertLess(coord.w, ps.dim().w)

        pidx = [PhyDim2(0, 0)] * pe.NUM
        pidx[pe.OUTP] = PhyDim2(1, 1)

        self.assertEqual(self.ps1.coordinate(self.nr1, pidx),
                         self.ps1.dim(pe.OFMP, pe.INPP)
                         * PhyDim2(1, 1))

        self.assertEqual(self.ps2.coordinate(self.nr2, pidx),
                         self.ps2.dim(pe.OFMP, pe.BATP, pe.INPP)
                         * PhyDim2(1, 1))

<<<<<<< HEAD
    def test_part_neighbor_dist(self):
        ''' Get part_neighbor_dist. '''
        for ps, nr in zip([self.ps1, self.ps2], [self.nr1, self.nr2]):

            for idx in range(pe.NUM):
                nbr_dist = ps.part_neighbor_dist(nr, ps.order[idx])
                dim_below = ps.dim(*ps.order[idx + 1:]) if idx + 1 < pe.NUM \
                        else PhyDim2(1, 1)
                dim_cur = ps.dim(ps.order[idx])

                if dim_cur.h == 1:
                    self.assertTrue(math.isinf(nbr_dist.h))
                else:
                    self.assertEqual(nbr_dist.h, dim_below.h)

                if dim_cur.w == 1:
                    self.assertTrue(math.isinf(nbr_dist.w))
                else:
                    self.assertEqual(nbr_dist.w, dim_below.w)

    def test_part_neighbor_dist_inv(self):
        ''' Get part_neighbor_dist invalid arg. '''
        dist = self.ps1.part_neighbor_dist(self.nr1, pe.NUM)
        self.assertTrue(all(math.isnan(d) for d in dist))
=======
    def test_fmap_range(self):
        ''' Get fmap_range. '''
        fr1 = FmapRange(FmapPosition(b=0, n=0, h=0, w=0),
                        FmapPosition(b=8, n=64, h=28, w=28))
        # Small ranges.
        fr2 = FmapRange(FmapPosition(b=0, n=0, h=0, w=0),
                        FmapPosition(b=1, n=1, h=1, w=1))
        # Irregular values.
        fr3 = FmapRange(FmapPosition(b=2, n=4, h=2, w=6),
                        FmapPosition(b=5, n=11, h=13, w=13))

        ps = self.ps2

        # No overlap.
        for fr in [fr1, fr2, fr3]:
            pfr_list = [ps.fmap_range(fr, pidx) for pidx in ps.gen_pidx()]
            for idx, pfr in enumerate(pfr_list):
                for jdx in range(idx):
                    self.assertEqual(pfr_list[jdx].overlap_size(pfr), 0)

        pidx = (PhyDim2(1, 0), PhyDim2(4, 3), PhyDim2(0, 2), PhyDim2(0, 0))

        self.assertEqual(ps.fmap_range(fr1, pidx),
                         FmapRange(FmapPosition(b=1, n=32, h=22, w=16),
                                   FmapPosition(b=2, n=48, h=28, w=22)))
        self.assertEqual(ps.fmap_range(fr2, pidx),
                         FmapRange(FmapPosition(b=0, n=0, h=0, w=0),
                                   FmapPosition(b=0, n=0, h=1, w=0)))
        self.assertEqual(ps.fmap_range(fr3, pidx),
                         FmapRange(FmapPosition(b=2, n=7, h=10, w=10),
                                   FmapPosition(b=3, n=9, h=13, w=11)))

    def test_is_appl2frng(self):
        ''' Get is_applicable_to_fmap_range. '''
        self.assertFalse(self.ps1.is_applicable_to_fmap_range())
        self.assertTrue(self.ps2.is_applicable_to_fmap_range())
>>>>>>> cf084f84

    def test_part_layer(self):
        ''' Get part_layer. '''
        batch_size = 16

        layer = ConvLayer(32, 128, 28, 3)
        p_layer, p_batch_size, p_occ = self.ps1.part_layer(layer, batch_size)
        self.assertGreaterEqual(p_layer.hofm * self.ps1.dim(pe.OFMP).h,
                                layer.hofm, 'part_layer: Conv: hofm')
        self.assertGreaterEqual(p_layer.wofm * self.ps1.dim(pe.OFMP).w,
                                layer.wofm, 'part_layer: Conv: wofm')
        self.assertGreaterEqual(p_layer.nofm * self.ps1.size(pe.OUTP),
                                layer.nofm, 'part_layer: Conv: nofm')
        self.assertGreaterEqual(p_layer.nifm * self.ps1.size(pe.INPP),
                                layer.nifm, 'part_layer: Conv: nifm')
        self.assertGreaterEqual(p_batch_size * self.ps1.size(pe.BATP),
                                16, 'part_layer: Conv: batch_size')
        self.assertAlmostEqual(p_occ, 1. * (32 * 128 * 28 * 28 * 16)
                               / (4 * 22 * 10 * 28 * 4 * self.ps1.size()))

        layer = PoolingLayer(128, 112, 2)
        p_layer, p_batch_size, p_occ = self.ps2.part_layer(layer, batch_size)
        self.assertGreaterEqual(p_layer.hofm * self.ps2.dim(pe.OFMP).h,
                                layer.hofm, 'part_layer: Pooling: hofm')
        self.assertGreaterEqual(p_layer.wofm * self.ps2.dim(pe.OFMP).w,
                                layer.wofm, 'part_layer: Pooling: wofm')
        self.assertGreaterEqual(p_layer.nofm * self.ps2.size(pe.OUTP),
                                layer.nofm, 'part_layer: Pooling: nofm')
        self.assertGreaterEqual(p_layer.nifm, p_layer.nofm,
                                'part_layer: Pooling: nifm')
        self.assertGreaterEqual(p_batch_size * self.ps2.size(pe.BATP),
                                16, 'part_layer: Pooling: batch_size')
        self.assertAlmostEqual(p_occ, 1. * (128 * 112 * 112 * 16)
                               / (32 * 23 * 23 * 2 * self.ps2.size()))

    def test_part_layer_invalid_inpart(self):
        ''' Get part_layer invalid INPP. '''
        with self.assertRaisesRegexp(ValueError, 'PartitionScheme: .*input.*'):
            _ = self.ps1.part_layer(PoolingLayer(self.ps1.size(pe.OUTP),
                                                 self.ps1.size(pe.OFMP), 2),
                                    self.ps1.size(pe.BATP))

    def test_part_layer_invalid_type(self):
        ''' Get part_layer invalid type. '''
        class _Layer(Layer):
            def input_layer(self):
                return self
            def ops_per_neuron(self):
                return 0
            @staticmethod
            def data_loops():
                return None

        layer = _Layer(self.ps1.size(pe.OUTP), self.ps1.size(pe.OFMP))
        self.assertEqual(layer.total_ops(), 0)
        self.assertIsNone(_Layer.data_loops())

        with self.assertRaisesRegexp(TypeError, 'PartitionScheme: .*layer.*'):
            _ = self.ps1.part_layer(layer, self.ps1.size(pe.BATP))

    def test_projection(self):
        ''' Get projection. '''

        def _make_region(dim):
            return NodeRegion(origin=PhyDim2(0, 0), dim=PhyDim2(*dim),
                              type=NodeRegion.DRAM)

        # Shrink.
        part = PartitionScheme(order=(pe.BATP, pe.INPP, pe.OUTP, pe.OFMP),
                               pdims=((2, 3), (1, 5), (4, 4), (1, 1)))
        proj_part = part.projection(_make_region((4, 30)))
        self.assertTupleEqual(proj_part.order, part.order)
        self.assertTupleEqual(proj_part.dim(), (4, 30))
        self.assertTupleEqual(proj_part.dim(pe.OUTP), (2, 3))
        self.assertTupleEqual(proj_part.dim(pe.OFMP), (1, 5))
        self.assertTupleEqual(proj_part.dim(pe.BATP), (2, 2))
        self.assertTupleEqual(proj_part.dim(pe.INPP), (1, 1))

        # Shrink multiple.
        proj_part = part.projection(_make_region((2, 2)))
        self.assertTupleEqual(proj_part.order, part.order)
        self.assertTupleEqual(proj_part.dim(), (2, 2))
        self.assertTupleEqual(proj_part.dim(pe.OUTP), (2, 1))
        self.assertTupleEqual(proj_part.dim(pe.OFMP), (1, 2))
        self.assertTupleEqual(proj_part.dim(pe.BATP), (1, 1))
        self.assertTupleEqual(proj_part.dim(pe.INPP), (1, 1))

        # Shrink non-dividable.
        proj_part = part.projection(_make_region((3, 54)))
        self.assertTupleEqual(proj_part.order, part.order)
        self.assertTupleEqual(proj_part.dim(), (2, 45))
        self.assertTupleEqual(proj_part.dim(pe.OUTP), (2, 3))
        self.assertTupleEqual(proj_part.dim(pe.OFMP), (1, 5))
        # For height, 3 // 2 = 1.
        # For width, 54 // 5 = 10, 10 // 3 = 3.
        self.assertTupleEqual(proj_part.dim(pe.BATP), (1, 3))
        self.assertTupleEqual(proj_part.dim(pe.INPP), (1, 1))

        # Shrink with INPP.
        part = PartitionScheme(order=(pe.BATP, pe.INPP, pe.OUTP, pe.OFMP),
                               pdims=((2, 3), (1, 5), (4, 4), (4, 4)))
        proj_part = part.projection(_make_region((4, 30)), appl2frng=True)
        self.assertTupleEqual(proj_part.order, part.order)
        self.assertTupleEqual(proj_part.dim(), (4, 30))
        self.assertTupleEqual(proj_part.dim(pe.BATP), (2, 2))
        self.assertTupleEqual(proj_part.dim(pe.INPP), (1, 1))
        proj_part = part.projection(_make_region((4, 30)))
        self.assertTupleEqual(proj_part.order, part.order)
        self.assertTupleEqual(proj_part.dim(), (4, 30))
        self.assertTupleEqual(proj_part.dim(pe.BATP), (1, 1))
        self.assertTupleEqual(proj_part.dim(pe.INPP), (2, 2))

        # Shrink all.
        proj_part = part.projection(_make_region((1, 1)))
        self.assertTupleEqual(proj_part.order, part.order)
        self.assertTupleEqual(proj_part.dim(), (1, 1))

        # Extend.
        part = PartitionScheme(order=(pe.INPP, pe.BATP, pe.OUTP, pe.OFMP),
                               pdims=((2, 3), (1, 5), (1, 1), (1, 1)))
        proj_part = part.projection(_make_region((4, 30)))
        self.assertTupleEqual(proj_part.order, part.order)
        self.assertTupleEqual(proj_part.dim(), (4, 30))
        self.assertTupleEqual(proj_part.dim(pe.OUTP), (2, 3))
        self.assertTupleEqual(proj_part.dim(pe.OFMP), (1, 5))
        self.assertTupleEqual(proj_part.dim(pe.BATP), (2, 2))
        self.assertTupleEqual(proj_part.dim(pe.INPP), (1, 1))

        # Extend non-dividable.
        proj_part = part.projection(_make_region((5, 40)))
        self.assertTupleEqual(proj_part.order, part.order)
        self.assertTupleEqual(proj_part.dim(), (4, 30))
        self.assertTupleEqual(proj_part.dim(pe.OUTP), (2, 3))
        self.assertTupleEqual(proj_part.dim(pe.OFMP), (1, 5))
        # For height, 5 // 2 = 2.
        # For width, 40 // (3 * 5) == 2.
        self.assertTupleEqual(proj_part.dim(pe.BATP), (2, 2))
        self.assertTupleEqual(proj_part.dim(pe.INPP), (1, 1))

        # Extend with INPP.
        part = PartitionScheme(order=(pe.INPP, pe.BATP, pe.OUTP, pe.OFMP),
                               pdims=((2, 3), (1, 5), (1, 1), (4, 4)))
        proj_part = part.projection(_make_region((4, 30)), appl2frng=True)
        self.assertTupleEqual(proj_part.order, part.order)
        self.assertTupleEqual(proj_part.dim(), (4, 30))
        self.assertTupleEqual(proj_part.dim(pe.OUTP), (2, 3))
        self.assertTupleEqual(proj_part.dim(pe.OFMP), (1, 5))
        self.assertTupleEqual(proj_part.dim(pe.BATP), (2, 2))
        self.assertTupleEqual(proj_part.dim(pe.INPP), (1, 1))

        # Both shrink and extend.
        part = PartitionScheme(order=(pe.BATP, pe.INPP, pe.OUTP, pe.OFMP),
                               pdims=((2, 3), (1, 5), (4, 4), (1, 1)))
        proj_part = part.projection(_make_region((16, 16)))
        self.assertTupleEqual(proj_part.order, part.order)
        self.assertTupleEqual(proj_part.dim(), (16, 15))
        self.assertTupleEqual(proj_part.dim(pe.OUTP), (2, 3))
        self.assertTupleEqual(proj_part.dim(pe.OFMP), (1, 5))
        self.assertTupleEqual(proj_part.dim(pe.BATP), (8, 1))
        self.assertTupleEqual(proj_part.dim(pe.INPP), (1, 1))

    def test_projection_empty_region(self):
        ''' Get projection with empty region. '''
        with self.assertRaisesRegexp(ValueError, 'PartitionScheme: .*region.*'):
            _ = self.ps1.projection(NodeRegion(origin=PhyDim2(0, 0),
                                               dim=PhyDim2(0, 0),
                                               type=NodeRegion.DRAM))

    def test_repr(self):
        ''' __repr__. '''
        # pylint: disable=eval-used
        self.assertEqual(eval(repr(self.ps1)), self.ps1)
        self.assertEqual(eval(repr(self.ps2)), self.ps2)
<|MERGE_RESOLUTION|>--- conflicted
+++ resolved
@@ -158,32 +158,6 @@
                          self.ps2.dim(pe.OFMP, pe.BATP, pe.INPP)
                          * PhyDim2(1, 1))
 
-<<<<<<< HEAD
-    def test_part_neighbor_dist(self):
-        ''' Get part_neighbor_dist. '''
-        for ps, nr in zip([self.ps1, self.ps2], [self.nr1, self.nr2]):
-
-            for idx in range(pe.NUM):
-                nbr_dist = ps.part_neighbor_dist(nr, ps.order[idx])
-                dim_below = ps.dim(*ps.order[idx + 1:]) if idx + 1 < pe.NUM \
-                        else PhyDim2(1, 1)
-                dim_cur = ps.dim(ps.order[idx])
-
-                if dim_cur.h == 1:
-                    self.assertTrue(math.isinf(nbr_dist.h))
-                else:
-                    self.assertEqual(nbr_dist.h, dim_below.h)
-
-                if dim_cur.w == 1:
-                    self.assertTrue(math.isinf(nbr_dist.w))
-                else:
-                    self.assertEqual(nbr_dist.w, dim_below.w)
-
-    def test_part_neighbor_dist_inv(self):
-        ''' Get part_neighbor_dist invalid arg. '''
-        dist = self.ps1.part_neighbor_dist(self.nr1, pe.NUM)
-        self.assertTrue(all(math.isnan(d) for d in dist))
-=======
     def test_fmap_range(self):
         ''' Get fmap_range. '''
         fr1 = FmapRange(FmapPosition(b=0, n=0, h=0, w=0),
@@ -220,7 +194,6 @@
         ''' Get is_applicable_to_fmap_range. '''
         self.assertFalse(self.ps1.is_applicable_to_fmap_range())
         self.assertTrue(self.ps2.is_applicable_to_fmap_range())
->>>>>>> cf084f84
 
     def test_part_layer(self):
         ''' Get part_layer. '''
@@ -281,6 +254,31 @@
         with self.assertRaisesRegexp(TypeError, 'PartitionScheme: .*layer.*'):
             _ = self.ps1.part_layer(layer, self.ps1.size(pe.BATP))
 
+    def test_part_neighbor_dist(self):
+        ''' Get part_neighbor_dist. '''
+        for ps, nr in zip([self.ps1, self.ps2], [self.nr1, self.nr2]):
+
+            for idx in range(pe.NUM):
+                nbr_dist = ps.part_neighbor_dist(nr, ps.order[idx])
+                dim_below = ps.dim(*ps.order[idx + 1:]) if idx + 1 < pe.NUM \
+                        else PhyDim2(1, 1)
+                dim_cur = ps.dim(ps.order[idx])
+
+                if dim_cur.h == 1:
+                    self.assertTrue(math.isinf(nbr_dist.h))
+                else:
+                    self.assertEqual(nbr_dist.h, dim_below.h)
+
+                if dim_cur.w == 1:
+                    self.assertTrue(math.isinf(nbr_dist.w))
+                else:
+                    self.assertEqual(nbr_dist.w, dim_below.w)
+
+    def test_part_neighbor_dist_inv(self):
+        ''' Get part_neighbor_dist invalid arg. '''
+        dist = self.ps1.part_neighbor_dist(self.nr1, pe.NUM)
+        self.assertTrue(all(math.isnan(d) for d in dist))
+
     def test_projection(self):
         ''' Get projection. '''
 
