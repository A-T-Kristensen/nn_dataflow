--- conflicted
+++ resolved
@@ -178,29 +178,6 @@
         ''' Get nhops_to. '''
         fr = FmapRange((0,) * 4, (4, 4, 16, 16))
         nhops = 2 * 4 * 8 * 16 * (5 + 6 + 6 + 7)
-<<<<<<< HEAD
-        self.assertEqual(self.dly.total_transfer_nhops(fr, PhyDim2(-1, -2)),
-                         nhops, 'total_transfer_nhops')
-
-        frm = self.frm.copy()
-        frm.add(FmapRange((0, 0, 0, 16), (4, 4, 16, 20)),
-                (PhyDim2(2, 2), PhyDim2(3, 3)))
-        frm.add(FmapRange((0, 0, 16, 0), (4, 4, 20, 20)),
-                (PhyDim2(1, 1), PhyDim2(3, 3), PhyDim2(5, 5)))
-        dly = DataLayout(origin=PhyDim2(1, 1), frmap=frm,
-                         type=NodeRegion.DATA)
-
-        self.assertEqual(dly.total_transfer_nhops(fr, PhyDim2(-1, -2)),
-                         nhops, 'total_transfer_nhops')
-
-        nhops += 4 * 4 * 16 * 4 * (9 + 11) + 4 * 4 * 4 * 20 * (7 + 11 + 15)
-        fr = FmapRange((0,) * 4, (20,) * 4)
-        self.assertEqual(dly.total_transfer_nhops(fr, PhyDim2(-1, -2)),
-                         nhops, 'total_transfer_nhops')
-
-    def test_total_transfer_nhops_md(self):
-        ''' Get total_transfer_nhops multiple destinations. '''
-=======
         self.assertEqual(self.dl1.nhops_to(fr, PhyDim2(-1, -2)), nhops)
 
         frng1 = FmapRange((0, 4, 0, 0), (4, 8, 16, 16))
@@ -215,110 +192,42 @@
 
     def test_nhops_to_multidests(self):
         ''' Get nhops_to multiple destinations. '''
->>>>>>> cf084f84
         fr = FmapRange((0,) * 4, (4, 4, 16, 16))
         nhops = 2 * 4 * 8 * 16 * (5 + 6 + 6 + 7) \
                 + 2 * 4 * 8 * 16 * (7 + 8 + 8 + 9) \
                 + 2 * 4 * 8 * 16 * (2 + 1 + 1 + 0)
-<<<<<<< HEAD
-        self.assertEqual(self.dly.total_transfer_nhops(
-            fr, PhyDim2(-1, -2), PhyDim2(-2, -3), PhyDim2(2, 2)),
-                         nhops, 'total_transfer_nhops multidest')
-
-        frm = self.frm.copy()
-        frm.add(FmapRange((0, 0, 0, 16), (4, 4, 16, 20)),
-                (PhyDim2(2, 2), PhyDim2(3, 3)))
-        frm.add(FmapRange((0, 0, 16, 0), (4, 4, 20, 20)),
-                (PhyDim2(1, 1), PhyDim2(3, 3), PhyDim2(5, 5)))
-        dly = DataLayout(origin=PhyDim2(1, 1), frmap=frm,
-                         type=NodeRegion.DATA)
-
-        self.assertEqual(dly.total_transfer_nhops(
-            fr, PhyDim2(-1, -2), PhyDim2(-2, -3), PhyDim2(2, 2)),
-                         nhops, 'total_transfer_nhops multidest')
-
-        nhops += 4 * 4 * 16 * 4 * (9 + 11) + 4 * 4 * 4 * 20 * (7 + 11 + 15) \
-                + 4 * 4 * 16 * 4 * (11 + 13) + 4 * 4 * 4 * 20 * (9 + 13 + 17) \
-                + 4 * 4 * 16 * 4 * (2 + 4) + 4 * 4 * 4 * 20 * (0 + 4 + 8)
-        fr = FmapRange((0,) * 4, (20,) * 4)
-        self.assertEqual(dly.total_transfer_nhops(
-            fr, PhyDim2(-1, -2), PhyDim2(-2, -3), PhyDim2(2, 2)),
-                         nhops, 'total_transfer_nhops multidest')
-
-    def test_total_transfer_nhops_md_cl(self):
-        ''' Get total_transfer_nhops multiple destinations closest-first. '''
+        self.assertEqual(self.dl1.nhops_to(fr,
+                                           PhyDim2(-1, -2), PhyDim2(-2, -3),
+                                           PhyDim2(2, 2)),
+                         nhops)
+
+        frng1 = FmapRange((0, 4, 0, 0), (4, 8, 16, 16))
+        dl = DataLayout(frngs=(self.frng1, frng1),
+                        regions=(self.region1, self.region2),
+                        parts=(self.part1, self.part2))
+        self.assertEqual(dl.nhops_to(fr,
+                                     PhyDim2(-1, -2), PhyDim2(-2, -3),
+                                     PhyDim2(2, 2)),
+                         nhops)
+
+        fr = FmapRange((0,) * 4, (16,) * 4)
+        nhops += 2 * 4 * 16 * 16 * ((3 + 4) + (5 + 6) + (4 + 3))
+        self.assertEqual(dl.nhops_to(fr,
+                                     PhyDim2(-1, -2), PhyDim2(-2, -3),
+                                     PhyDim2(2, 2)),
+                         nhops)
+
+    def test_nhops_to_multidests_fwd(self):
+        ''' Get nhops_to multiple destinations forwarding. '''
         fr = FmapRange((0,) * 4, (4, 4, 16, 16))
+        # First to (2, 2), then (2, 2) to (-1, -2), (-1, -2) to (-2, -3).
         nhops = 2 * 4 * 8 * 16 * (2 + 1 + 1 + 0) \
                 + 2 * 4 * 8 * 16 * (4 * 7) \
                 + 2 * 4 * 8 * 16 * (4 * 2)
-        self.assertEqual(self.dly.total_transfer_nhops(
-            fr, PhyDim2(-1, -2), PhyDim2(-2, -3), PhyDim2(2, 2),
-            closest_first=True),
-                         nhops, 'total_transfer_nhops multidest closest first')
-
-        frm = self.frm.copy()
-        frm.add(FmapRange((0, 0, 0, 16), (4, 4, 16, 20)),
-                (PhyDim2(2, 2), PhyDim2(3, 3)))
-        frm.add(FmapRange((0, 0, 16, 0), (4, 4, 20, 20)),
-                (PhyDim2(1, 1), PhyDim2(3, 3), PhyDim2(5, 5)))
-        dly = DataLayout(origin=PhyDim2(1, 1), frmap=frm,
-                         type=NodeRegion.DATA)
-
-        self.assertEqual(dly.total_transfer_nhops(
-            fr, PhyDim2(-1, -2), PhyDim2(-2, -3), PhyDim2(2, 2),
-            closest_first=True),
-                         nhops, 'total_transfer_nhops multidest closest first')
-
-        nhops += 4 * 4 * 16 * 4 * (2 + 4) + 4 * 4 * 4 * 20 * (0 + 4 + 8) \
-                + 4 * 4 * 16 * 4 * (7) + 4 * 4 * 4 * 20 * (7) \
-                + 4 * 4 * 16 * 4 * (2) + 4 * 4 * 4 * 20 * (2)
-        fr = FmapRange((0,) * 4, (20,) * 4)
-        self.assertEqual(dly.total_transfer_nhops(
-            fr, PhyDim2(-1, -2), PhyDim2(-2, -3), PhyDim2(2, 2),
-            closest_first=True),
-                         nhops, 'total_transfer_nhops multidest closest first')
-
-    def test_view(self):
-        ''' Get view. '''
-        frm = self.frm.copy()
-        frm.add(FmapRange((0, 0, 0, 16), (4, 4, 16, 20)),
-                (PhyDim2(2, 2), PhyDim2(3, 3)))
-        frm.add(FmapRange((0, 0, 16, 0), (4, 4, 20, 20)),
-                (PhyDim2(1, 1), PhyDim2(3, 3), PhyDim2(5, 5)))
-        dly = DataLayout(origin=PhyDim2(1, 1), frmap=frm,
-                         type=NodeRegion.DATA)
-
-        cfr = dly.frmap.complete_fmap_range()
-        counters = dly.frmap.rget_counter(cfr)
-        nhops = dly.total_transfer_nhops(cfr, PhyDim2(1, 2))
-
-        dly1 = dly.view(PhyDim2(-1, -1))
-        self.assertEqual(dly1.origin, PhyDim2(0, 0), 'view: origin')
-        self.assertEqual(dly1.type, dly.type, 'view: type')
-        self.assertEqual(dly1.frmap.complete_fmap_range(), cfr,
-                         'view: complete_fmap_range')
-        self.assertDictEqual(dly1.frmap.rget_counter(cfr), counters,
-                             'view: counter')
-        self.assertEqual(
-            dly1.total_transfer_nhops(cfr, PhyDim2(1, 2) + PhyDim2(-1, -1)),
-            nhops, 'view: nhops')
-
-        dly2 = dly.view(PhyDim2(3, 1))
-        self.assertEqual(dly2.type, dly.type, 'view: type')
-        self.assertEqual(dly2.frmap.complete_fmap_range(), cfr,
-                         'view: complete_fmap_range')
-        self.assertDictEqual(dly2.frmap.rget_counter(cfr), counters,
-                             'view: counter')
-        self.assertEqual(
-            dly2.total_transfer_nhops(cfr, PhyDim2(1, 2) + PhyDim2(3, 1)),
-            nhops, 'view: nhops')
-
-    def test_merge(self):
-        ''' Merge. '''
-=======
         self.assertEqual(self.dl1.nhops_to(fr,
                                            PhyDim2(-1, -2), PhyDim2(-2, -3),
-                                           PhyDim2(2, 2)),
+                                           PhyDim2(2, 2),
+                                           forwarding=True),
                          nhops)
 
         frng1 = FmapRange((0, 4, 0, 0), (4, 8, 16, 16))
@@ -327,15 +236,32 @@
                         parts=(self.part1, self.part2))
         self.assertEqual(dl.nhops_to(fr,
                                      PhyDim2(-1, -2), PhyDim2(-2, -3),
-                                     PhyDim2(2, 2)),
-                         nhops)
-
+                                     PhyDim2(2, 2),
+                                     forwarding=True),
+                         nhops)
+
+        nhops += 2 * 4 * 16 * 16 * ((3 + 4) + 2 * 7 + 2 * 2)
         fr = FmapRange((0,) * 4, (16,) * 4)
-        nhops += 2 * 4 * 16 * 16 * ((3 + 4) + (5 + 6) + (4 + 3))
-        self.assertEqual(dl.nhops_to(fr,
-                                     PhyDim2(-1, -2), PhyDim2(-2, -3),
-                                     PhyDim2(2, 2)),
-                         nhops)
+        self.assertEqual(dl.nhops_to(fr,
+                                     PhyDim2(-1, -2), PhyDim2(-2, -3),
+                                     PhyDim2(2, 2),
+                                     forwarding=True),
+                         nhops)
+
+        # (2, 2) to (3, 10) and (8, 4)
+        nhops += 4 * 8 * 16 * 16 * (9 + 8)
+        self.assertEqual(dl.nhops_to(fr,
+                                     PhyDim2(-1, -2), PhyDim2(-2, -3),
+                                     PhyDim2(2, 2), PhyDim2(3, 10),
+                                     PhyDim2(8, 4),
+                                     forwarding=True),
+                         nhops)
+
+    def test_nhops_to_invalid_kwargs(self):
+        ''' Get nhops_to invalid kwargs. '''
+        fr = FmapRange((0,) * 4, (4, 4, 16, 16))
+        with self.assertRaisesRegexp(ValueError, 'DataLayout: .*keyword.*'):
+            _ = self.dl1.nhops_to(fr, PhyDim2(1, 1), f=True)
 
     def test_is_in(self):
         ''' Whether is_in. '''
@@ -382,7 +308,6 @@
 
     def test_concat(self):
         ''' Concat. '''
->>>>>>> cf084f84
         fr = FmapRange((0,) * 4, (30,) * 4)
 
         dl = DataLayout.concat(self.dl1, self.dl2)
