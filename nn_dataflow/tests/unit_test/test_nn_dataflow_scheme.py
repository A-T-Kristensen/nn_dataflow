--- conflicted
+++ resolved
@@ -253,7 +253,6 @@
         with self.assertRaisesRegexp(KeyError, 'NNDataflowScheme: .*p1*'):
             df['p1'] = self.p1res
 
-<<<<<<< HEAD
     def test_setitem_prev_input_ext(self):
         ''' __setitem__ previous is input or external. '''
         df = NNDataflowScheme(self.network, self.input_layout)
@@ -266,7 +265,7 @@
                               {'e0': self.input_layout})
         df['c2'] = self.c1res
         self.assertAlmostEqual(df.total_cost, self.c1res.total_cost)
-=======
+
     def test_setitem_invalid_seg_idx(self):
         ''' __setitem__ invalid segment index. '''
         df = NNDataflowScheme(self.network, self.input_layout)
@@ -282,7 +281,6 @@
         with self.assertRaisesRegexp(ValueError,
                                      'NNDataflowScheme: .*segment index*'):
             df['p2'] = self.p2res._replace(sched_seq=(0, 0, 0))
->>>>>>> bff4e2c1
 
     def test_delitem(self):
         ''' __delitem__. '''
@@ -325,7 +323,7 @@
                                 'e1': self.input_layout})
         df1['c1'] = self.c1res
         df1['p1'] = self.p1res
-        df1['p2'] = self.p1res
+        df1['p2'] = self.p2res
 
         df2 = df1.copy()
 
@@ -367,7 +365,7 @@
                                'e1': self.input_layout})
         df['c1'] = self.c1res
         df['p1'] = self.p1res
-        df['p2'] = self.p1res
+        df['p2'] = self.p2res
 
         flayout = df.fmap_layout(('e0',))
         self.assertEqual(flayout, self.input_layout)
