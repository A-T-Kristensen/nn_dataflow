--- conflicted
+++ resolved
@@ -193,29 +193,3 @@
                                   ofmap_layout=self.ofmap_layout,
                                   sched_seq=self.sched_seq)
         self.assertEqual(result.num_nodes, 4)
-<<<<<<< HEAD
-
-    def test_cmp_key(self):
-        ''' Get cmp_key. '''
-        result1 = SchedulingResult(scheme=self.scheme,
-                                   ofmap_layout=self.ofmap_layout,
-                                   sched_seq=self.sched_seq)
-
-        scheme = self.scheme.copy()
-        scheme['cost'] = 2 + 10
-        scheme['time'] = 12.34
-        result2 = SchedulingResult(scheme=scheme,
-                                   ofmap_layout=self.ofmap_layout,
-                                   sched_seq=self.sched_seq)
-
-        self.assertGreater(result2.cmp_key(), result1.cmp_key())
-
-        scheme = scheme.copy()
-        scheme['time'] = 23.4
-        result3 = SchedulingResult(scheme=scheme,
-                                   ofmap_layout=self.ofmap_layout,
-                                   sched_seq=self.sched_seq)
-
-        self.assertGreater(result3.cmp_key(), result2.cmp_key())
-=======
->>>>>>> 935542d7
