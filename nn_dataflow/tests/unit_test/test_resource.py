--- conflicted
+++ resolved
@@ -216,119 +216,3 @@
                          array_bus_width=8,
                          dram_bandwidth=0,
                         )
-<<<<<<< HEAD
-
-    def test_invalid_data_regions_type(self):
-        ''' Invalid data_regions type. '''
-        with self.assertRaisesRegexp(TypeError, 'Resource: .*data_regions.*'):
-            _ = Resource(proc_region=NodeRegion(dim=PhyDim2(2, 2),
-                                                origin=PhyDim2(0, 0),
-                                                type=NodeRegion.PROC),
-                         data_regions=[NodeRegion(dim=PhyDim2(2, 1),
-                                                  origin=PhyDim2(0, 0),
-                                                  type=NodeRegion.DATA),],
-                         dim_array=PhyDim2(16, 16),
-                         size_gbuf=131072,
-                         size_regf=(512,),
-                         array_bus_width=8,
-                         dram_bandwidth=128,
-                        )
-        with self.assertRaisesRegexp(TypeError, 'Resource: .*data_regions.*'):
-            _ = Resource(proc_region=NodeRegion(dim=PhyDim2(2, 2),
-                                                origin=PhyDim2(0, 0),
-                                                type=NodeRegion.PROC),
-                         data_regions=NodeRegion(dim=PhyDim2(2, 1),
-                                                 origin=PhyDim2(0, 0),
-                                                 type=NodeRegion.DATA),
-                         dim_array=PhyDim2(16, 16),
-                         size_gbuf=131072,
-                         size_regf=(512,),
-                         array_bus_width=8,
-                         dram_bandwidth=128,
-                        )
-        with self.assertRaisesRegexp(TypeError, 'Resource: .*data_regions.*'):
-            _ = Resource(proc_region=NodeRegion(dim=PhyDim2(2, 2),
-                                                origin=PhyDim2(0, 0),
-                                                type=NodeRegion.PROC),
-                         data_regions=(NodeRegion(dim=PhyDim2(2, 1),
-                                                  origin=PhyDim2(0, 0),
-                                                  type=NodeRegion.DATA),
-                                       PhyDim2(2, 1)),
-                         dim_array=PhyDim2(16, 16),
-                         size_gbuf=131072,
-                         size_regf=(512,),
-                         array_bus_width=8,
-                         dram_bandwidth=128,
-                        )
-
-    def test_invalid_data_regions_len(self):
-        ''' Invalid data_regions len. '''
-        with self.assertRaisesRegexp(ValueError, 'Resource: .*data_regions.*'):
-            _ = Resource(proc_region=NodeRegion(dim=PhyDim2(2, 2),
-                                                origin=PhyDim2(0, 0),
-                                                type=NodeRegion.PROC),
-                         data_regions=(NodeRegion(dim=PhyDim2(2, 1),
-                                                  origin=PhyDim2(0, 0),
-                                                  type=NodeRegion.DATA),) * 3,
-                         dim_array=PhyDim2(16, 16),
-                         size_gbuf=131072,
-                         size_regf=(512,),
-                         array_bus_width=8,
-                         dram_bandwidth=128,
-                        )
-
-    def test_src_data_region(self):
-        ''' Accessor src_data_region. '''
-        nr1 = NodeRegion(dim=PhyDim2(2, 1), origin=PhyDim2(0, 0),
-                         type=NodeRegion.DATA)
-        nr2 = NodeRegion(dim=PhyDim2(2, 1), origin=PhyDim2(0, 1),
-                         type=NodeRegion.DATA)
-        resource = Resource(proc_region=NodeRegion(dim=PhyDim2(4, 4),
-                                                   origin=PhyDim2(0, 0),
-                                                   type=NodeRegion.PROC),
-                            dim_array=PhyDim2(16, 16),
-                            size_gbuf=131072,
-                            size_regf=512,
-                            array_bus_width=8,
-                            dram_bandwidth=128,
-                            data_regions=(nr1, nr2))
-        self.assertEqual(resource.src_data_region(), nr1, 'src_data_region')
-        resource = Resource(proc_region=NodeRegion(dim=PhyDim2(4, 4),
-                                                   origin=PhyDim2(0, 0),
-                                                   type=NodeRegion.PROC),
-                            dim_array=PhyDim2(16, 16),
-                            size_gbuf=131072,
-                            size_regf=512,
-                            array_bus_width=8,
-                            dram_bandwidth=128,
-                            data_regions=(nr1,))
-        self.assertEqual(resource.src_data_region(), nr1, 'src_data_region')
-
-    def test_dst_data_region(self):
-        ''' Accessor dst_data_region. '''
-        nr1 = NodeRegion(dim=PhyDim2(2, 1), origin=PhyDim2(0, 0),
-                         type=NodeRegion.DATA)
-        nr2 = NodeRegion(dim=PhyDim2(2, 1), origin=PhyDim2(0, 1),
-                         type=NodeRegion.DATA)
-        resource = Resource(proc_region=NodeRegion(dim=PhyDim2(4, 4),
-                                                   origin=PhyDim2(0, 0),
-                                                   type=NodeRegion.PROC),
-                            dim_array=PhyDim2(16, 16),
-                            size_gbuf=131072,
-                            size_regf=512,
-                            array_bus_width=8,
-                            dram_bandwidth=128,
-                            data_regions=(nr1, nr2))
-        self.assertEqual(resource.dst_data_region(), nr2, 'dst_data_region')
-        resource = Resource(proc_region=NodeRegion(dim=PhyDim2(4, 4),
-                                                   origin=PhyDim2(0, 0),
-                                                   type=NodeRegion.PROC),
-                            dim_array=PhyDim2(16, 16),
-                            size_gbuf=131072,
-                            size_regf=512,
-                            array_bus_width=8,
-                            dram_bandwidth=128,
-                            data_regions=(nr1,))
-        self.assertEqual(resource.dst_data_region(), nr1, 'dst_data_region')
-=======
->>>>>>> cf084f84
