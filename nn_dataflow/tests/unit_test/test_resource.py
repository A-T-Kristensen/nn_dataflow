--- conflicted
+++ resolved
@@ -311,28 +311,6 @@
                          dram_bandwidth=128,
                         )
 
-<<<<<<< HEAD
-=======
-    def test_invalid_data_regions_proc(self):
-        ''' Invalid data_regions with type PROC. '''
-        with self.assertRaisesRegexp(ValueError, 'Resource: .*data_.*type.*'):
-            _ = Resource(proc_region=NodeRegion(dim=PhyDim2(2, 2),
-                                                origin=PhyDim2(0, 0),
-                                                type=NodeRegion.PROC),
-                         data_regions=(NodeRegion(dim=PhyDim2(2, 1),
-                                                  origin=PhyDim2(0, 0),
-                                                  type=NodeRegion.PROC),
-                                       NodeRegion(dim=PhyDim2(2, 1),
-                                                  origin=PhyDim2(0, 1),
-                                                  type=NodeRegion.DATA)),
-                         dim_array=PhyDim2(16, 16),
-                         size_gbuf=131072,
-                         size_regf=512,
-                         array_bus_width=8,
-                         dram_bandwidth=128,
-                        )
-
->>>>>>> bdf68910
     def test_src_data_region(self):
         ''' Accessor src_data_region. '''
         nr1 = NodeRegion(dim=PhyDim2(2, 1), origin=PhyDim2(0, 0),
