--- conflicted
+++ resolved
@@ -18,11 +18,7 @@
 import StringIO
 
 from nn_dataflow.core import Cost
-<<<<<<< HEAD
-from nn_dataflow.core import InputLayer, FCLayer
-=======
-from nn_dataflow.core import InputLayer, ConvLayer
->>>>>>> bff4e2c1
+from nn_dataflow.core import InputLayer, ConvLayer, FCLayer
 from nn_dataflow.core import MapStrategy, MapStrategyEyeriss
 from nn_dataflow.core import MemHierEnum as me
 from nn_dataflow.core import Network
