""" $lic$
Copyright (C) 2016-2017 by The Board of Trustees of Stanford University

This program is free software: you can redistribute it and/or modify it under
the terms of the Modified BSD-3 License as published by the Open Source
Initiative.

If you use this program in your research, we request that you reference the
TETRIS paper ("TETRIS: Scalable and Efficient Neural Network Acceleration with
3D Memory", in ASPLOS'17. April, 2017), and that you send us a citation of your
work.

This program is distributed in the hope that it will be useful, but WITHOUT ANY
WARRANTY; without even the implied warranty of MERCHANTABILITY or FITNESS FOR A
PARTICULAR PURPOSE. See the BSD-3 License for more details.

You should have received a copy of the Modified BSD-3 License along with this
program. If not, see <https://opensource.org/licenses/BSD-3-Clause>.
"""

import unittest
import sys
import StringIO

from nn_dataflow.core import Cost
from nn_dataflow.core import InputLayer, ConvLayer
from nn_dataflow.core import MapStrategy, MapStrategyEyeriss
from nn_dataflow.core import MemHierEnum as me
from nn_dataflow.core import Network
from nn_dataflow.core import NodeRegion
from nn_dataflow.core import NNDataflow
from nn_dataflow.core import Option
from nn_dataflow.core import PhyDim2
from nn_dataflow.core import Resource

from nn_dataflow.nns import import_network

class TestNNDataflow(unittest.TestCase):
    ''' Tests for NNDataflow module. '''

    def setUp(self):

        self.alex_net = import_network('alex_net')
        self.vgg_net = import_network('vgg_net')

        net = Network('simple')
        net.set_input(InputLayer(4, 2))
        net.add('1', ConvLayer(4, 4, 2, 1))
        net.add('2', ConvLayer(4, 4, 2, 1))
        # Two more layers to avoid single-segment case.
        net.add('a1', ConvLayer(4, 1, 1, 1, strd=2))
        net.add('a2', ConvLayer(1, 1, 1, 1))
        self.simple_net = net

        self.map_strategy = MapStrategyEyeriss

        self.resource = Resource(proc_region=NodeRegion(origin=PhyDim2(0, 0),
                                                        dim=PhyDim2(1, 1),
                                                        type=NodeRegion.PROC),
                                 src_data_region=NodeRegion(
                                     origin=PhyDim2(0, 0), dim=PhyDim2(1, 1),
                                     type=NodeRegion.DRAM),
                                 dst_data_region=NodeRegion(
                                     origin=PhyDim2(0, 0), dim=PhyDim2(1, 1),
                                     type=NodeRegion.DRAM),
                                 dim_array=PhyDim2(16, 16),
                                 size_gbuf=128 * 1024 // 2,  # 128 kB
                                 size_regf=512 // 2,  # 512 B
                                 array_bus_width=float('inf'),
                                 dram_bandwidth=float('inf'),
                                )

        self.cost = Cost(mac_op=1,
                         mem_hier=(200, 6, 2, 1),
                         noc_hop=0,
                         unit_static=0)

        self.options = Option()

    def test_invalid_network(self):
        ''' Invalid network argument. '''
        with self.assertRaisesRegexp(TypeError, 'NNDataflow: .*network.*'):
            _ = NNDataflow(self.alex_net.input_layer(), 4,
                           self.resource, self.cost, self.map_strategy)

    def test_invalid_resource(self):
        ''' Invalid network argument. '''
        with self.assertRaisesRegexp(TypeError, 'NNDataflow: .*resource.*'):
            _ = NNDataflow(self.alex_net, 4,
                           self.resource.proc_region, self.cost,
                           self.map_strategy)

    def test_invalid_cost(self):
        ''' Invalid network argument. '''
        with self.assertRaisesRegexp(TypeError, 'NNDataflow: .*cost.*'):
            _ = NNDataflow(self.alex_net, 4,
                           self.resource, self.cost._asdict(),
                           self.map_strategy)

    def test_invalid_map_strategy(self):
        ''' Invalid map_strategy argument. '''
        class _DummyClass(object):  # pylint: disable=too-few-public-methods
            pass

        with self.assertRaisesRegexp(TypeError, 'NNDataflow: .*map_strategy.*'):
            _ = NNDataflow(self.alex_net, 4,
                           self.resource, self.cost, _DummyClass)

    def test_verbose(self):
        ''' Verbose mode. '''
        network = self.alex_net

        batch_size = 16

        options = Option(sw_gbuf_bypass=(True, True, True),
                         sw_solve_loopblocking=True,
                         verbose=True)

        nnd = NNDataflow(network, batch_size, self.resource, self.cost,
                         self.map_strategy)

        old_stdout = sys.stdout
        old_stderr = sys.stderr
        sys.stdout = stdout = StringIO.StringIO()
        sys.stderr = stderr = StringIO.StringIO()

        tops, _ = nnd.schedule_search(options)

        sys.stdout = old_stdout
        sys.stderr = old_stderr
        stdout_value = stdout.getvalue()
        stderr_value = stderr.getvalue()
        stdout.close()
        stderr.close()

        self.assertTrue(tops)

        self.assertFalse(stdout_value)
        for layer in network:
            self.assertIn(layer, stderr_value)

    def test_pipelining(self):
        ''' Pipelining. '''
        network = self.alex_net
        batch_size = 1

        options = Option(hw_gbuf_save_writeback=True,
                         partition_interlayer=True)
        nnd = NNDataflow(network, batch_size, self.resource, self.cost,
                         self.map_strategy)

        tops, _ = nnd.schedule_search(options)
        self.assertTrue(tops)

    def test_fast_forward_infeasible(self):
        ''' Enter fast forward due to infeasible constraint. '''
        network = self.simple_net
        batch_size = 1

        # Very small gbuf size. Small fmap tpart is infeasible.
        resource = self.resource._replace(
            dim_array=PhyDim2(2, 2),
            size_gbuf=16)

        options = Option(hw_gbuf_save_writeback=True,
                         partition_interlayer=True)
        nnd = NNDataflow(network, batch_size, resource, self.cost,
                         self.map_strategy)

        tops, _ = nnd.schedule_search(options)
        self.assertTrue(tops)

        # No pipelining is feasible.
        for dtfl in tops:
            self.assertTupleEqual(dtfl['1'].sched_seq, (0, 0, 0))
            self.assertTupleEqual(dtfl['2'].sched_seq, (1, 0, 0))

    def test_fast_forward_found(self):
        ''' Enter fast forward due to early found. '''
        network = self.simple_net
        batch_size = 1

        # No time overhead limit.
        options = Option(hw_gbuf_save_writeback=True,
                         partition_interlayer=True,
                         layer_pipeline_time_ovhd=float('inf'))
        nnd = NNDataflow(network, batch_size, self.resource, self.cost,
                         self.map_strategy)

        tops, _ = nnd.schedule_search(options)
        self.assertTrue(tops)

    def test_fast_forward_crit_time(self):
        ''' Enter fast forward due to long critical time. '''
        network = self.simple_net
        batch_size = 1

        # Multiple nodes for spatial pipelining.
        resource = self.resource._replace(
            proc_region=NodeRegion(origin=PhyDim2(0, 0),
                                   dim=PhyDim2(8, 8),
                                   type=NodeRegion.PROC),
            dim_array=PhyDim2(1, 1),
        )

        # Very strict time overhead limit.
        # At large fmap tpart, utilization decreases and critical time would
        # increase.
        options = Option(hw_gbuf_save_writeback=True,
                         partition_interlayer=True,
                         layer_pipeline_time_ovhd=1e-3)
        nnd = NNDataflow(network, batch_size, resource, self.cost,
                         self.map_strategy)

        tops, _ = nnd.schedule_search(options)
        self.assertTrue(tops)

    def test_sched_instance_sharing(self):
        ''' Scheduling instance sharing between layers. '''
        network = self.alex_net
        batch_size = 1

        nnd = NNDataflow(network, batch_size, self.resource, self.cost,
                         self.map_strategy)

        self.assertIs(nnd.layer_sched_dict['conv1_a'],
                      nnd.layer_sched_dict['conv1_b'])
        self.assertIs(nnd.layer_sched_dict['conv2_a'],
                      nnd.layer_sched_dict['conv2_b'])
        self.assertIs(nnd.layer_sched_dict['pool1_a'],
                      nnd.layer_sched_dict['pool1_b'])

    def test_no_valid_dataflow(self):
        ''' No valid dataflow is found. '''

        # Very small REGF.
        self.resource = Resource(proc_region=NodeRegion(origin=PhyDim2(0, 0),
                                                        dim=PhyDim2(4, 4),
                                                        type=NodeRegion.PROC),
<<<<<<< HEAD
                                 data_regions=(NodeRegion(origin=PhyDim2(0, 0),
                                                          dim=PhyDim2(4, 4),
                                                          type=NodeRegion.DATA),
                                              ),
=======
                                 src_data_region=NodeRegion(
                                     origin=PhyDim2(0, 0), dim=PhyDim2(1, 1),
                                     type=NodeRegion.DRAM),
                                 dst_data_region=NodeRegion(
                                     origin=PhyDim2(0, 0), dim=PhyDim2(1, 1),
                                     type=NodeRegion.DRAM),
>>>>>>> cf084f84
                                 dim_array=PhyDim2(16, 16),
                                 size_gbuf=128 * 1024 // 2,  # 128 kB
                                 size_regf=2,
                                 array_bus_width=float('inf'),
                                 dram_bandwidth=float('inf'),
                                )

        nnd = NNDataflow(self.alex_net, 4, self.resource, self.cost,
                         self.map_strategy)
        tops, _ = nnd.schedule_search(self.options)

        self.assertFalse(tops)

        # With inter-layer pipelining.
        options = Option(hw_gbuf_save_writeback=True,
                         partition_interlayer=True)
        tops, _ = nnd.schedule_search(options)

        self.assertFalse(tops)

    def test_scheduling_failure(self):
        ''' Layer scheduling failure. '''
        network = self.alex_net

        batch_size = 16

        nnd = NNDataflow(network, batch_size, self.resource, self.cost,
                         MapStrategy)

        old_stdout = sys.stdout
        old_stderr = sys.stderr
        sys.stdout = stdout = StringIO.StringIO()
        sys.stderr = stderr = StringIO.StringIO()

        with self.assertRaises(NotImplementedError):
            _ = nnd.schedule_search(self.options)

        sys.stdout = old_stdout
        sys.stderr = old_stderr
        stdout_value = stdout.getvalue()
        stderr_value = stderr.getvalue()
        stdout.close()
        stderr.close()

        self.assertFalse(stdout_value)
        self.assertIn('Failed', stderr_value)

    def test_eyeriss_isca16(self):
        '''
        Reproduce Eyeriss ISCA'16 paper Fig. 10.
        '''
        network = self.alex_net

        batch_size = 16

        nnd = NNDataflow(network, batch_size, self.resource, self.cost,
                         self.map_strategy)
        tops, _ = nnd.schedule_search(self.options)
        self.assertTrue(tops)
        dfsch = tops[0]

        ## Check results.

        # Results as cost for each component:
        header = 'ALU, DRAM, Buffer, Array, RF'
        cost_bkdn = {}

        for layer in ['conv{}'.format(i) for i in range(1, 6)] \
                + ['fc{}'.format(i) for i in range(1, 4)]:
            op_cost = 0
            access_cost = [0] * me.NUM

            for layer_part in network:
                if not layer_part or not layer_part.startswith(layer):
                    continue
                sr = dfsch[layer_part]
                op_cost += sr.total_ops * self.cost.mac_op
                access_cost = [ac + a * c for ac, a, c
                               in zip(access_cost, sr.total_accesses,
                                      self.cost.mem_hier)]

            cost_bkdn[layer] = []
            # To 1e9.
            cost_bkdn[layer].append(op_cost / 1e9)
            cost_bkdn[layer].append(access_cost[me.DRAM] / 1e9)
            cost_bkdn[layer].append(access_cost[me.GBUF] / 1e9)
            cost_bkdn[layer].append(access_cost[me.ITCN] / 1e9)
            cost_bkdn[layer].append(access_cost[me.REGF] / 1e9)

        # Check the major parts: ALU, DRAM, RF.
        major_cost_bkdn_ref = {'conv1': [1.69, 2.46, 6.75],
                               'conv2': [3.58, 2.27, 14.33],
                               'conv3': [2.39, 2.02, 9.57],
                               'conv4': [1.79, 1.57, 7.18],
                               'conv5': [1.20, 1.05, 4.78],
                               'fc1':   [0.60, 7.78, 2.42],
                               'fc2':   [0.27, 3.39, 1.07],
                               'fc3':   [0.07, 0.84, 0.26],
                              }
        for layer in cost_bkdn:
            success = all(abs(a - b) < 0.1 for a, b
                          in zip(cost_bkdn[layer][:2] + cost_bkdn[layer][-1:],
                                 major_cost_bkdn_ref[layer]))
            self.assertTrue(success,
                            'test_eyeriss_isca16: '
                            'ALU, DRAM, RF cost diff in layer {}.\n'
                            'header: {}\n'
                            'actual: {}\nref: {}'
                            .format(layer, header, cost_bkdn[layer],
                                    major_cost_bkdn_ref[layer]))

    def test_eyeriss_isscc16(self):
        '''
        Reproduce Eyeriss ISSCC'16 paper Fig. 14.5.6, JSSC'17 paper Table V.
        '''
        network = self.alex_net

        batch_size = 4

        resource = Resource(proc_region=NodeRegion(origin=PhyDim2(0, 0),
                                                   dim=PhyDim2(1, 1),
                                                   type=NodeRegion.PROC),
                            src_data_region=NodeRegion(
                                origin=PhyDim2(0, 0), dim=PhyDim2(1, 1),
                                type=NodeRegion.DRAM),
                            dst_data_region=NodeRegion(
                                origin=PhyDim2(0, 0), dim=PhyDim2(1, 1),
                                type=NodeRegion.DRAM),
                            dim_array=PhyDim2(12, 14),
                            size_gbuf=108 * 1024 // 2,  # 108 kB
                            size_regf=261,  # 225 + 12 + 24
                            array_bus_width=float('inf'),
                            dram_bandwidth=float('inf'),
                           )

        cost = Cost(mac_op=2e-12,
                    mem_hier=(460e-12, 15e-12, 4e-12, 1e-12),  # pJ/16-b
                    noc_hop=0,
                    unit_static=30e-3 / 200e6)  # 30 mW GBUF + REGF

        nnd = NNDataflow(network, batch_size, resource, cost,
                         self.map_strategy)
        tops, _ = nnd.schedule_search(self.options)
        self.assertTrue(tops)
        dfsch = tops[0]

        ## Check results.

        # Results as stats of the rows in the table.
        header = 'Power, Processing Latency, Ops, Active PEs, Filter size'
        stats = {}

        for layer in ['conv{}'.format(i) for i in range(1, 6)]:
            onchip_cost = 0
            time = 0
            ops = 0
            fil_size = 0

            for layer_part in network:
                if not layer_part or not layer_part.startswith(layer):
                    continue
                sr = dfsch[layer_part]
                onchip_cost += sr.total_cost \
                        - sr.total_accesses[me.DRAM] * cost.mem_hier[me.DRAM]
                time += sr.total_time
                ops += sr.total_ops
                fil_size += network[layer_part].total_filter_size()

            power = onchip_cost / (time / 200e6) * 1e3  # mW
            active_pes = int(ops / time)

            stats[layer] = []
            stats[layer].append(power)
            stats[layer].append(time / 200.e3)  # cycles to ms
            stats[layer].append(ops / 1e6)  # to MOPs
            stats[layer].append(active_pes)
            stats[layer].append(fil_size / 1e3)  # to k

        # Check.
        stats_ref = {'conv1': [332, 16.5, 421.66, 151, 34.8],  # Act PE 154
                     'conv2': [288, 39.2, 895.79, 135, 307.2],
                     'conv3': [266, 21.8, 598.1, 156, 884.7],
                     'conv4': [235, 16.0, 448.6, 156, 663.6],
                     'conv5': [236, 10.0, 299.0, 156, 442.4],
                    }
        for layer in stats:
            success = (0.6 * stats_ref[layer][0]
                       < stats[layer][0]
                       < stats_ref[layer][0]) \
                    and (0.8 * stats_ref[layer][1]
                         < stats[layer][1]
                         < stats_ref[layer][1]) \
                    and all(abs(a - b) < 0.1 for a, b
                            in zip(stats[layer][2:], stats_ref[layer][2:]))
            self.assertTrue(success,
                            'test_eyeriss_isscc16: '
                            'stats diff in layer {}.\n'
                            'header: {}\n'
                            'actual: {}\nref: {}'
                            .format(layer, header, stats[layer],
                                    stats_ref[layer]))

    def test_eyeriss_asplos17(self):
        '''
        Reproduce TETRIS ASPLOS'17 paper Figure 8.
        '''
        network = self.alex_net

        batch_size = 16

        ## L-1 configuration.

        resource = Resource(proc_region=NodeRegion(origin=PhyDim2(0, 0),
                                                   dim=PhyDim2(1, 1),
                                                   type=NodeRegion.PROC),
                            src_data_region=NodeRegion(
                                origin=PhyDim2(0, 0), dim=PhyDim2(1, 1),
                                type=NodeRegion.DRAM),
                            dst_data_region=NodeRegion(
                                origin=PhyDim2(0, 0), dim=PhyDim2(1, 1),
                                type=NodeRegion.DRAM),
                            dim_array=PhyDim2(16, 16),
                            size_gbuf=576056 // 2,  # 576 kB
                            size_regf=1024 // 2,  # 1 kB
                            array_bus_width=float('inf'),
                            dram_bandwidth=float('inf'),
                           )

        cost = Cost(mac_op=2e-12,
                    mem_hier=(240e-12, 28e-12, 4e-12, 1e-12),  # pJ/16-b
                    noc_hop=0,
                    unit_static=320e-12)

        nnd = NNDataflow(network, batch_size, resource, cost,
                         self.map_strategy)
        tops, _ = nnd.schedule_search(self.options)
        self.assertTrue(tops)
        dfsch_l1 = tops[0]

        ## T-16 configuration.

        resource = Resource(proc_region=NodeRegion(origin=PhyDim2(0, 0),
                                                   dim=PhyDim2(4, 4),
                                                   type=NodeRegion.PROC),
                            src_data_region=NodeRegion(
                                origin=PhyDim2(0, 0), dim=PhyDim2(4, 4),
                                type=NodeRegion.DRAM),
                            dst_data_region=NodeRegion(
                                origin=PhyDim2(0, 0), dim=PhyDim2(4, 4),
                                type=NodeRegion.DRAM),
                            dim_array=PhyDim2(14, 14),
                            size_gbuf=133032 // 2,  # 133 kB
                            size_regf=512 // 2,  # 512 B
                            array_bus_width=float('inf'),
                            dram_bandwidth=float('inf'),
                           )

        cost = Cost(mac_op=2e-12,
                    mem_hier=(80e-12, 14e-12, 4e-12, 0.6e-12),  # pJ/16-b
                    noc_hop=40e-12,
                    unit_static=200e-12)

        options = Option(sw_gbuf_bypass=(True, True, True),
                         sw_solve_loopblocking=True,
                         partition_hybrid=True)

        nnd = NNDataflow(network, batch_size, resource, cost,
                         self.map_strategy)
        tops, _ = nnd.schedule_search(options)
        self.assertTrue(tops)
        dfsch_t16 = tops[0]

        ## Check results.

        # Same workload.
        self.assertAlmostEqual(dfsch_t16.total_ops, dfsch_l1.total_ops)

        # Performance of T-16 is proportional to PE resource (20% margin).
        self.assertLess(dfsch_t16.total_time,
                        1.2 * dfsch_l1.total_time * (16 * 16) / (14 * 14 * 16))
        # Energy reduced by > 30%.
        self.assertLess(dfsch_t16.total_cost, dfsch_l1.total_cost * 0.7)
<|MERGE_RESOLUTION|>--- conflicted
+++ resolved
@@ -44,7 +44,7 @@
         self.vgg_net = import_network('vgg_net')
 
         net = Network('simple')
-        net.set_input(InputLayer(4, 2))
+        net.set_input_layer(InputLayer(4, 2))
         net.add('1', ConvLayer(4, 4, 2, 1))
         net.add('2', ConvLayer(4, 4, 2, 1))
         # Two more layers to avoid single-segment case.
@@ -237,19 +237,12 @@
         self.resource = Resource(proc_region=NodeRegion(origin=PhyDim2(0, 0),
                                                         dim=PhyDim2(4, 4),
                                                         type=NodeRegion.PROC),
-<<<<<<< HEAD
-                                 data_regions=(NodeRegion(origin=PhyDim2(0, 0),
-                                                          dim=PhyDim2(4, 4),
-                                                          type=NodeRegion.DATA),
-                                              ),
-=======
                                  src_data_region=NodeRegion(
-                                     origin=PhyDim2(0, 0), dim=PhyDim2(1, 1),
+                                     origin=PhyDim2(0, 0), dim=PhyDim2(4, 4),
                                      type=NodeRegion.DRAM),
                                  dst_data_region=NodeRegion(
-                                     origin=PhyDim2(0, 0), dim=PhyDim2(1, 1),
+                                     origin=PhyDim2(0, 0), dim=PhyDim2(4, 4),
                                      type=NodeRegion.DRAM),
->>>>>>> cf084f84
                                  dim_array=PhyDim2(16, 16),
                                  size_gbuf=128 * 1024 // 2,  # 128 kB
                                  size_regf=2,
