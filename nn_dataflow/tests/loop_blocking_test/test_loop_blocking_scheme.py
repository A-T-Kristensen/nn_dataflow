--- conflicted
+++ resolved
@@ -333,80 +333,59 @@
         self.assertFalse(lbs.is_valid())
         self.assertTrue(math.isinf(lbs.get_cost(self.cost)))
 
-<<<<<<< HEAD
-    def test_scheme_dict(self):
-        ''' get_scheme_dict. '''
-
-        for bl_ts, bl_ords in self._gen_loopblocking_all():
-
-            lbs = self._lbs(bl_ts, bl_ords, part_occ=self.part_occ)
-
-            if not lbs.is_valid():
-                self.assertIsNone(lbs.get_scheme_dict(self.cost))
-                continue
-
-            sdict = lbs.get_scheme_dict(self.cost)
-
-            self.assertAlmostEqual(sdict['cost'], lbs.get_cost(self.cost))
-            self.assertAlmostEqual(sdict['ops'], lbs.ops)
-            self.assertAlmostEqual(sdict['time'], lbs.time)
-
-            self.assertEqual(id(sdict['access']), id(lbs.get_access()))
-            for lvl in [0, 1]:
-                for dce in range(de.NUM):
-                    self.assertAlmostEqual(sdict['size'][lvl][dce],
-                                           lbs.data_size(lvl, dce))
-
-            self.assertAlmostEqual(sdict['part_occ'], self.part_occ)
-
-            self.assertEqual(util.prod(sdict['ti']),
-                             self.nld['BASE'].loopcnt[le.IFM])
-            self.assertEqual(util.prod(sdict['to']),
-                             self.nld['BASE'].loopcnt[le.OFM])
-            self.assertEqual(util.prod(sdict['tb']),
-                             self.nld['BASE'].loopcnt[le.BAT])
-
-    def test_scheme_dict_eval_order(self):
-        ''' get_scheme_dict eval order. '''
-
-        for bl_ts, bl_ords in self._gen_loopblocking_all():
-
-            lbs1 = self._lbs(bl_ts, bl_ords, rsrckey='LG')
-
-            lbs2 = copy.deepcopy(lbs1)
-
-            access1 = lbs1.get_access()
-            sdict1 = lbs1.get_scheme_dict(self.cost)
-
-            sdict2 = lbs2.get_scheme_dict(self.cost)
-            access2 = lbs2.get_access()
-
-            self.assertAlmostEqual(sdict1['cost'], sdict2['cost'])
-            for mhe in range(me.NUM):
-                for dce in range(de.NUM):
-                    self.assertAlmostEqual(access1[mhe][dce],
-                                           access2[mhe][dce])
-
-    def test_part_occ(self):
-        ''' Impact of part_occ. '''
-
-        for bl_ts, bl_ords in self._gen_loopblocking_all():
-
-            lbs = self._lbs(bl_ts, bl_ords, part_occ=1, rsrckey='LG')
-
-            lbs_ = copy.deepcopy(lbs)
-            ops = lbs_.get_scheme_dict(self.cost)['ops']
-            time = lbs_.get_scheme_dict(self.cost)['time']
-            del lbs_
-
-            for part_occ in [0.9, 0.8, 0.7]:
-                lbs_ = copy.deepcopy(lbs)
-                lbs_.part_occ = part_occ
-
-                self.assertAlmostEqual(lbs_.get_scheme_dict(self.cost)['ops'],
-                                       ops * part_occ)
-                self.assertAlmostEqual(lbs_.get_scheme_dict(self.cost)['time'],
-                                       time)
+    def test_ordered_loops(self):
+        ''' Get ordered_loops. '''
+        assert list(range(le.NUM)) == [le.IFM, le.OFM, le.BAT]
+
+        self.assertListEqual(
+            LoopBlockingScheme.ordered_loops((3, 5, 2), (2, 0, 1)),
+            [(le.IFM, 3), (le.BAT, 2), (le.OFM, 5)])
+
+        # Trivial loops at different positions.
+        self.assertListEqual(
+            LoopBlockingScheme.ordered_loops((3, 5, 1), (0, 1, 2)),
+            [(le.OFM, 5), (le.IFM, 3)])
+        self.assertListEqual(
+            LoopBlockingScheme.ordered_loops((3, 5, 1), (1, 2, 0)),
+            [(le.OFM, 5), (le.IFM, 3)])
+        self.assertListEqual(
+            LoopBlockingScheme.ordered_loops((3, 5, 1), (0, 2, 1)),
+            [(le.OFM, 5), (le.IFM, 3)])
+
+        # Different loops are trivial.
+        self.assertListEqual(
+            LoopBlockingScheme.ordered_loops((1, 5, 2), (0, 2, 1)),
+            [(le.OFM, 5), (le.BAT, 2)])
+        self.assertListEqual(
+            LoopBlockingScheme.ordered_loops((3, 1, 2), (0, 2, 1)),
+            [(le.BAT, 2), (le.IFM, 3)])
+
+        # Multiple trivial loops.
+        self.assertListEqual(
+            LoopBlockingScheme.ordered_loops((1, 5, 1), (0, 1, 2)),
+            [(le.OFM, 5)])
+        self.assertListEqual(
+            LoopBlockingScheme.ordered_loops((1, 1, 1), (0, 1, 2)),
+            [])
+
+        for bl_t, bl_ord in itertools.product(
+                itertools.product(*[range(1, 8)] * 3),
+                itertools.permutations(range(le.NUM))):
+
+            ord_loops = LoopBlockingScheme.ordered_loops(bl_t, bl_ord)
+            self.assertTrue(all(len(tpl) == 2 for tpl in ord_loops))
+            self.assertFalse(any(tpl[1] <= 1 for tpl in ord_loops))
+            self.assertEqual(len(ord_loops), le.NUM - bl_t.count(1))
+            self.assertTrue(all(tpl[1] == bl_t[tpl[0]] for tpl in ord_loops))
+
+            rev_loops = LoopBlockingScheme.ordered_loops(bl_t, bl_ord,
+                                                         reverse=True)
+            ord_lpes = LoopBlockingScheme.ordered_loops(bl_t, bl_ord,
+                                                        lpe_only=True)
+            self.assertEqual(len(rev_loops), len(ord_loops))
+            self.assertEqual(len(ord_lpes), len(ord_loops))
+            self.assertListEqual(list(reversed(rev_loops)), ord_loops)
+            self.assertListEqual([tpl[0] for tpl in ord_loops], ord_lpes)
 
     def test_data_region_fetch(self):
         ''' PROC type data regions. '''
@@ -483,58 +462,3 @@
                                lbs_norm.access[me.DRAM][de.IFM])
         self.assertAlmostEqual(lbs.remote_gbuf_access[de.OFM],
                                lbs_norm.access[me.DRAM][de.OFM])
-=======
-    def test_ordered_loops(self):
-        ''' Get ordered_loops. '''
-        assert list(range(le.NUM)) == [le.IFM, le.OFM, le.BAT]
-
-        self.assertListEqual(
-            LoopBlockingScheme.ordered_loops((3, 5, 2), (2, 0, 1)),
-            [(le.IFM, 3), (le.BAT, 2), (le.OFM, 5)])
-
-        # Trivial loops at different positions.
-        self.assertListEqual(
-            LoopBlockingScheme.ordered_loops((3, 5, 1), (0, 1, 2)),
-            [(le.OFM, 5), (le.IFM, 3)])
-        self.assertListEqual(
-            LoopBlockingScheme.ordered_loops((3, 5, 1), (1, 2, 0)),
-            [(le.OFM, 5), (le.IFM, 3)])
-        self.assertListEqual(
-            LoopBlockingScheme.ordered_loops((3, 5, 1), (0, 2, 1)),
-            [(le.OFM, 5), (le.IFM, 3)])
-
-        # Different loops are trivial.
-        self.assertListEqual(
-            LoopBlockingScheme.ordered_loops((1, 5, 2), (0, 2, 1)),
-            [(le.OFM, 5), (le.BAT, 2)])
-        self.assertListEqual(
-            LoopBlockingScheme.ordered_loops((3, 1, 2), (0, 2, 1)),
-            [(le.BAT, 2), (le.IFM, 3)])
-
-        # Multiple trivial loops.
-        self.assertListEqual(
-            LoopBlockingScheme.ordered_loops((1, 5, 1), (0, 1, 2)),
-            [(le.OFM, 5)])
-        self.assertListEqual(
-            LoopBlockingScheme.ordered_loops((1, 1, 1), (0, 1, 2)),
-            [])
-
-        for bl_t, bl_ord in itertools.product(
-                itertools.product(*[range(1, 8)] * 3),
-                itertools.permutations(range(le.NUM))):
-
-            ord_loops = LoopBlockingScheme.ordered_loops(bl_t, bl_ord)
-            self.assertTrue(all(len(tpl) == 2 for tpl in ord_loops))
-            self.assertFalse(any(tpl[1] <= 1 for tpl in ord_loops))
-            self.assertEqual(len(ord_loops), le.NUM - bl_t.count(1))
-            self.assertTrue(all(tpl[1] == bl_t[tpl[0]] for tpl in ord_loops))
-
-            rev_loops = LoopBlockingScheme.ordered_loops(bl_t, bl_ord,
-                                                         reverse=True)
-            ord_lpes = LoopBlockingScheme.ordered_loops(bl_t, bl_ord,
-                                                        lpe_only=True)
-            self.assertEqual(len(rev_loops), len(ord_loops))
-            self.assertEqual(len(ord_lpes), len(ord_loops))
-            self.assertListEqual(list(reversed(rev_loops)), ord_loops)
-            self.assertListEqual([tpl[0] for tpl in ord_loops], ord_lpes)
->>>>>>> cf084f84
