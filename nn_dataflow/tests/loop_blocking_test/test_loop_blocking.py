""" $lic$
Copyright (C) 2016-2019 by The Board of Trustees of Stanford University

This program is free software: you can redistribute it and/or modify it under
the terms of the Modified BSD-3 License as published by the Open Source
Initiative.

This program is distributed in the hope that it will be useful, but WITHOUT ANY
WARRANTY; without even the implied warranty of MERCHANTABILITY or FITNESS FOR A
PARTICULAR PURPOSE. See the BSD-3 License for more details.

You should have received a copy of the Modified BSD-3 License along with this
program. If not, see <https://opensource.org/licenses/BSD-3-Clause>.
"""

from nn_dataflow.core import loop_blocking
from nn_dataflow.core import DataCategoryEnum as de

from . import TestLoopBlockingFixture

class TestLoopBlocking(TestLoopBlockingFixture):
    ''' Tests for loop_blocking module. '''

    def test_skip_not_reg(self):
        ''' skip non-regularized. '''

        for sch in self._gen_loopblocking_all():

            skip = loop_blocking.skip_conv(*sch)
            reg_sch = self._regularized_scheme(*sch)

            if not skip:
                self.assertEqual(reg_sch, sch,
                                 'test_skip_not_reg: non-skipped {} should be '
                                 'regularized to {}'
                                 .format(sch, reg_sch))
                continue

            lbs = self._lbs(*sch, rsrckey='LG')
            reg_lbs = self._lbs(*reg_sch, rsrckey='LG')

            self.assertFalse(loop_blocking.skip_conv(*reg_sch),
                             'test_skip_not_reg: regularized {} is skipped.'
                             .format(reg_sch))
            self.assertAlmostEqual(lbs.get_access_cost(self.cost),
                                   reg_lbs.get_access_cost(self.cost),
                                   msg=('test_skip_not_reg: cost mismatch. '
                                        'orig {}, reg {}.'
                                        .format(sch, reg_sch)))
            self.assertListEqual(lbs.get_access(), reg_lbs.get_access(),
                                 msg=('test_skip_not_reg: access mismatch. '
                                      'orig {}, reg {}.'
                                      .format(sch, reg_sch)))
            size = self._get_lbs_size(lbs)
            reg_size = self._get_lbs_size(reg_lbs)
            self.assertTrue(all(all(ss1 >= ss2 for ss1, ss2 in zip(s1, s2))
                                for s1, s2 in zip(size, reg_size)),
                            'test_skip_not_reg: reg size is larger than eqv.\n'
                            'org {} has size {}\nreg {} has size {}'
                            .format(sch, size, reg_sch, reg_size))

    def test_skip_ratio(self):
        ''' skip ratio. '''

        cnts = [0, 0]

        for bl_ts, bl_ords in self._gen_loopblocking_all():

            skip = loop_blocking.skip_conv(bl_ts, bl_ords)
            cnts[skip] += 1

        skip_ratio = 1. * cnts[True] / sum(cnts)
        self.assertGreater(skip_ratio, 0.95,
                           'test_skip_ratio: skip ratio {} too low.'
                           .format(skip_ratio))

    def test_gen_loopblocking_all(self):
        ''' gen_loopblocking cover all. '''

        exp_cnt = 0
        for bl_ts, bl_ords in self._gen_loopblocking_all():
            exp_cnt += 1 if not loop_blocking.skip_conv(bl_ts, bl_ords) else 0

        cnt = 0
        for _ in self._gen_loopblocking(rsrckey='LG'):
            cnt += 1

        self.assertEqual(cnt, exp_cnt)

    def test_gen_loopblocking_mp(self):
        ''' gen_loopblocking multiprocessing. '''

        cnt1 = 0
        for _ in self._gen_loopblocking(rsrckey='LG'):
            cnt1 += 1

        cnt8 = 0
        for _ in self._gen_loopblocking(rsrckey='LG', optkey='MP'):
            cnt8 += 1

        self.assertEqual(cnt1, cnt8)

    def test_gen_loopblocking_no_eqv(self):
        ''' gen_loopblocking no equivalent. '''

        acc_dict = {}

        for lbs in self._gen_loopblocking(rsrckey='LG', skip_invalid=True):

            # Make the keys hashable (list -> tuple).
            size = tuple(tuple(ss for ss in s) for s in self._get_lbs_size(lbs))
            access = tuple(tuple(int(aa) for aa in a) for a in lbs.access)
            keys = (size, access)

            self.assertNotIn(keys, acc_dict,
                             'test_gen_loopblocking_no_eqv: found equivalents. '
                             'keys: access {} size {}'
                             .format(access, size))
            acc_dict[keys] = lbs

    def test_gen_loopblocking_ntops(self):
        ''' gen_loopblocking ntops. '''

        tops = list(self._gen_loopblocking(rsrckey='LG', optkey='NTOPS'))

        cost_prev = -float('inf')

        for lbs in self._gen_loopblocking(rsrckey='LG', skip_invalid=True):

            cost_curr = lbs.get_access_cost(self.cost)
            self.assertLessEqual(cost_prev, cost_curr)
            cost_prev = cost_curr

            if tops:
                top_lbs = tops.pop(0)
                self.assertAlmostEqual(cost_curr,
                                       top_lbs.get_access_cost(self.cost))

    def test_gen_loopblocking_byp_sol(self):
        ''' gen_loopblocking using bypass solvers. '''

        cnt = 0

        for lbs in self._gen_loopblocking(optkey='BYPSOL'):

            self.assertTrue(lbs.is_valid())

            cnt += 1

        self.assertLessEqual(cnt, 8)

    def test_gen_loopblocking_cstr(self):
        ''' gen_loopblocking with constraint. '''

        for lbs in self._gen_loopblocking(rsrckey='LG', cstr=self.cstr):

            self.assertTrue(self.cstr.is_valid_top_bl(lbs.bl_ts[0],
                                                      lbs.bl_ords[0]))

    def test_gen_loopblocking_cstr_sol(self):
        ''' gen_loopblocking using bypass solvers with constraint. '''

        cnt1 = len(list(self._gen_loopblocking(optkey='BYPSOL')))

        lbs_list = list(self._gen_loopblocking(optkey='BYPSOL', cstr=self.cstr))
        self.assertTrue(all(
            self.cstr.is_valid_top_bl(lbs.bl_ts[0], lbs.bl_ords[0])
            for lbs in lbs_list))
        cnt2 = len(lbs_list)

        self.assertLessEqual(cnt2, cnt1)

    def _gen_loopblocking(self, wlkey='BASE', rsrckey='BASE',
                          optkey='BASE', cstr=None, skip_invalid=False):
        ''' gen_loopblocking trampoline. '''
        if cstr is None:
            cstr = self.none_cstr
        for lbs in loop_blocking.gen_loopblocking(
<<<<<<< HEAD
                self.nld[wlkey], self.resource[rsrckey], self.part,
=======
                self.nld[wlkey], self.resource[rsrckey], cstr,
>>>>>>> bff4e2c1
                self.cost, self.options[optkey]):
            if not skip_invalid or lbs.is_valid():
                yield lbs

    @staticmethod
    def _get_lbs_size(lbs):
        ''' Get the size info. '''
        assert lbs.is_valid()
        return [[lbs.data_size(bl, dce) for dce in range(de.NUM)]
                for bl in range(lbs.BL.NUM)]
<|MERGE_RESOLUTION|>--- conflicted
+++ resolved
@@ -176,11 +176,7 @@
         if cstr is None:
             cstr = self.none_cstr
         for lbs in loop_blocking.gen_loopblocking(
-<<<<<<< HEAD
-                self.nld[wlkey], self.resource[rsrckey], self.part,
-=======
-                self.nld[wlkey], self.resource[rsrckey], cstr,
->>>>>>> bff4e2c1
+                self.nld[wlkey], self.resource[rsrckey], self.part, cstr,
                 self.cost, self.options[optkey]):
             if not skip_invalid or lbs.is_valid():
                 yield lbs
