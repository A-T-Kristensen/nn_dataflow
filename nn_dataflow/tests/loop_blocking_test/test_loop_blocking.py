""" $lic$
Copyright (C) 2016-2017 by The Board of Trustees of Stanford University

This program is free software: you can redistribute it and/or modify it under
the terms of the Modified BSD-3 License as published by the Open Source
Initiative.

If you use this program in your research, we request that you reference the
TETRIS paper ("TETRIS: Scalable and Efficient Neural Network Acceleration with
3D Memory", in ASPLOS'17. April, 2017), and that you send us a citation of your
work.

This program is distributed in the hope that it will be useful, but WITHOUT ANY
WARRANTY; without even the implied warranty of MERCHANTABILITY or FITNESS FOR A
PARTICULAR PURPOSE. See the BSD-3 License for more details.

You should have received a copy of the Modified BSD-3 License along with this
program. If not, see <https://opensource.org/licenses/BSD-3-Clause>.
"""

from nn_dataflow.core import loop_blocking

from . import TestLoopBlockingFixture

class TestLoopBlocking(TestLoopBlockingFixture):
    ''' Tests for loop_blocking module. '''

    def test_skip_not_reg(self):
        ''' skip non-regularized. '''

        for sch in self._gen_loopblocking_all():

            skip = loop_blocking.skip_conv(*sch)
            reg_sch = self._regularized_scheme(*sch)

            if not skip:
                self.assertEqual(reg_sch, sch,
                                 'test_skip_not_reg: non-skipped {} should be '
                                 'regularized to {}'
                                 .format(sch, reg_sch))
                continue

            lbs = self._lbs(*sch, rsrckey='LG')
            reg_lbs = self._lbs(*reg_sch, rsrckey='LG')

            self.assertFalse(loop_blocking.skip_conv(*reg_sch),
                             'test_skip_not_reg: regularized {} is skipped.'
                             .format(reg_sch))
            self.assertAlmostEqual(lbs.get_cost(self.cost),
                                   reg_lbs.get_cost(self.cost),
                                   msg=('test_skip_not_reg: cost mismatch. '
                                        'orig {}, reg {}.'
                                        .format(sch, reg_sch)))
            self.assertListEqual(lbs.get_access(), reg_lbs.get_access(),
                                 msg=('test_skip_not_reg: access mismatch. '
                                      'orig {}, reg {}.'
                                      .format(sch, reg_sch)))
            size = lbs.get_scheme_dict(self.cost)['size']
            reg_size = reg_lbs.get_scheme_dict(self.cost)['size']
            self.assertTrue(all(all(ss1 >= ss2 for ss1, ss2 in zip(s1, s2))
                                for s1, s2 in zip(size, reg_size)),
                            'test_skip_not_reg: reg size is larger than eqv.\n'
                            'org {} has size {}\nreg {} has size {}'
                            .format(sch, size, reg_sch, reg_size))

    def test_skip_ratio(self):
        ''' skip ratio. '''

        cnts = [0, 0]

        for bl_ts, bl_ords in self._gen_loopblocking_all():

            skip = loop_blocking.skip_conv(bl_ts, bl_ords)
            cnts[skip] += 1

        skip_ratio = 1. * cnts[True] / sum(cnts)
        self.assertGreater(skip_ratio, 0.95,
                           'test_skip_ratio: skip ratio {} too low.'
                           .format(skip_ratio))

    def test_gen_loopblocking_all(self):
        ''' gen_loopblocking cover all. '''

        exp_cnt = 0
        for bl_ts, bl_ords in self._gen_loopblocking_all():
            exp_cnt += 1 if not loop_blocking.skip_conv(bl_ts, bl_ords) else 0

        cnt = 0
<<<<<<< HEAD
        for _ in loop_blocking.gen_loopblocking(
                self.nld['BASE'], self.resource['LG'], self.part, self.cost, 1,
                self.options['BASE']):
=======
        for _ in self._gen_loopblocking(rsrckey='LG'):
>>>>>>> bdf68910
            cnt += 1

        self.assertEqual(cnt, exp_cnt)

    def test_gen_loopblocking_mp(self):
        ''' gen_loopblocking multiprocessing. '''

        cnt1 = 0
<<<<<<< HEAD
        for _ in loop_blocking.gen_loopblocking(
                self.nld['BASE'], self.resource['LG'], self.part, self.cost, 1,
                self.options['BASE']):
            cnt1 += 1

        cnt8 = 0
        for _ in loop_blocking.gen_loopblocking(
                self.nld['BASE'], self.resource['LG'], self.part, self.cost, 1,
                self.options['MP']):
=======
        for _ in self._gen_loopblocking(rsrckey='LG'):
            cnt1 += 1

        cnt8 = 0
        for _ in self._gen_loopblocking(rsrckey='LG', optkey='MP'):
>>>>>>> bdf68910
            cnt8 += 1

        self.assertEqual(cnt1, cnt8)

    def test_gen_loopblocking_no_eqv(self):
        ''' gen_loopblocking no equivalent. '''

        acc_dict = {}

<<<<<<< HEAD
        for lbs in loop_blocking.gen_loopblocking(
                self.nld['BASE'], self.resource['LG'], self.part, self.cost, 1,
                self.options['BASE']):
=======
        for lbs in self._gen_loopblocking(rsrckey='LG'):
>>>>>>> bdf68910

            if not lbs.is_valid():
                continue

            sdict = lbs.get_scheme_dict(self.cost)

            # Make the keys hashable (list -> tuple).
            size = tuple(tuple(ss for ss in s) for s in sdict['size'])
            access = tuple(tuple(int(aa) for aa in a) for a in sdict['access'])
            keys = (size, access)

            self.assertNotIn(keys, acc_dict,
                             'test_gen_loopblocking_no_eqv: found equivalents. '
                             'keys: access {} size {}\n  {}\n  {}'
                             .format(access, size,
                                     sdict,
                                     acc_dict.get(keys)))
            acc_dict[keys] = sdict

    def test_gen_loopblocking_ntops(self):
        ''' gen_loopblocking ntops. '''

<<<<<<< HEAD
        tops = list(loop_blocking.gen_loopblocking(self.nld['BASE'],
                                                   self.resource['LG'],
                                                   self.part, self.cost, 1,
                                                   self.options['NTOPS']))

        cost_prev = -float('inf')

        for lbs in loop_blocking.gen_loopblocking(
                self.nld['BASE'], self.resource['LG'], self.part, self.cost, 1,
                self.options['BASE']):
=======
        tops = list(self._gen_loopblocking(rsrckey='LG', optkey='NTOPS'))

        cost_prev = -float('inf')

        for lbs in self._gen_loopblocking(rsrckey='LG'):
>>>>>>> bdf68910

            if not lbs.is_valid():
                continue

            cost_curr = lbs.get_cost(self.cost)
            self.assertLessEqual(cost_prev, cost_curr)
            cost_prev = cost_curr

            if tops:
                top_lbs = tops.pop(0)
                self.assertAlmostEqual(cost_curr, top_lbs.get_cost(self.cost))

    def test_gen_loopblocking_byp_sol(self):
        ''' gen_loopblocking using bypass solvers. '''

        cnt = 0

<<<<<<< HEAD
        for lbs in loop_blocking.gen_loopblocking(
                self.nld['BASE'], self.resource['BASE'], self.part, self.cost,
                1, self.options['BYPSOL']):
=======
        for lbs in self._gen_loopblocking(optkey='BYPSOL'):
>>>>>>> bdf68910

            self.assertTrue(lbs.is_valid())

            cnt += 1

        self.assertLessEqual(cnt, 8)

    def _gen_loopblocking(self, wlkey='BASE', rsrckey='BASE', part_occ=1.,
                          optkey='BASE'):
        ''' gen_loopblocking trampoline. '''
        return loop_blocking.gen_loopblocking(
            self.nld[wlkey], self.resource[rsrckey],
            self.cost, part_occ, self.options[optkey])
<|MERGE_RESOLUTION|>--- conflicted
+++ resolved
@@ -86,13 +86,7 @@
             exp_cnt += 1 if not loop_blocking.skip_conv(bl_ts, bl_ords) else 0
 
         cnt = 0
-<<<<<<< HEAD
-        for _ in loop_blocking.gen_loopblocking(
-                self.nld['BASE'], self.resource['LG'], self.part, self.cost, 1,
-                self.options['BASE']):
-=======
         for _ in self._gen_loopblocking(rsrckey='LG'):
->>>>>>> bdf68910
             cnt += 1
 
         self.assertEqual(cnt, exp_cnt)
@@ -101,23 +95,11 @@
         ''' gen_loopblocking multiprocessing. '''
 
         cnt1 = 0
-<<<<<<< HEAD
-        for _ in loop_blocking.gen_loopblocking(
-                self.nld['BASE'], self.resource['LG'], self.part, self.cost, 1,
-                self.options['BASE']):
-            cnt1 += 1
-
-        cnt8 = 0
-        for _ in loop_blocking.gen_loopblocking(
-                self.nld['BASE'], self.resource['LG'], self.part, self.cost, 1,
-                self.options['MP']):
-=======
         for _ in self._gen_loopblocking(rsrckey='LG'):
             cnt1 += 1
 
         cnt8 = 0
         for _ in self._gen_loopblocking(rsrckey='LG', optkey='MP'):
->>>>>>> bdf68910
             cnt8 += 1
 
         self.assertEqual(cnt1, cnt8)
@@ -127,13 +109,7 @@
 
         acc_dict = {}
 
-<<<<<<< HEAD
-        for lbs in loop_blocking.gen_loopblocking(
-                self.nld['BASE'], self.resource['LG'], self.part, self.cost, 1,
-                self.options['BASE']):
-=======
         for lbs in self._gen_loopblocking(rsrckey='LG'):
->>>>>>> bdf68910
 
             if not lbs.is_valid():
                 continue
@@ -156,24 +132,11 @@
     def test_gen_loopblocking_ntops(self):
         ''' gen_loopblocking ntops. '''
 
-<<<<<<< HEAD
-        tops = list(loop_blocking.gen_loopblocking(self.nld['BASE'],
-                                                   self.resource['LG'],
-                                                   self.part, self.cost, 1,
-                                                   self.options['NTOPS']))
-
-        cost_prev = -float('inf')
-
-        for lbs in loop_blocking.gen_loopblocking(
-                self.nld['BASE'], self.resource['LG'], self.part, self.cost, 1,
-                self.options['BASE']):
-=======
         tops = list(self._gen_loopblocking(rsrckey='LG', optkey='NTOPS'))
 
         cost_prev = -float('inf')
 
         for lbs in self._gen_loopblocking(rsrckey='LG'):
->>>>>>> bdf68910
 
             if not lbs.is_valid():
                 continue
@@ -191,13 +154,7 @@
 
         cnt = 0
 
-<<<<<<< HEAD
-        for lbs in loop_blocking.gen_loopblocking(
-                self.nld['BASE'], self.resource['BASE'], self.part, self.cost,
-                1, self.options['BYPSOL']):
-=======
         for lbs in self._gen_loopblocking(optkey='BYPSOL'):
->>>>>>> bdf68910
 
             self.assertTrue(lbs.is_valid())
 
@@ -209,5 +166,5 @@
                           optkey='BASE'):
         ''' gen_loopblocking trampoline. '''
         return loop_blocking.gen_loopblocking(
-            self.nld[wlkey], self.resource[rsrckey],
+            self.nld[wlkey], self.resource[rsrckey], self.part,
             self.cost, part_occ, self.options[optkey])
