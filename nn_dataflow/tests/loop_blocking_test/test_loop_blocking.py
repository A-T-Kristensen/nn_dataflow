--- conflicted
+++ resolved
@@ -86,13 +86,7 @@
             exp_cnt += 1 if not loop_blocking.skip_conv(bl_ts, bl_ords) else 0
 
         cnt = 0
-<<<<<<< HEAD
-        for _ in loop_blocking.gen_loopblocking(
-                self.nld['BASE'], self.resource['LG'], self.none_cstr,
-                self.cost, 1, self.options['BASE']):
-=======
         for _ in self._gen_loopblocking(rsrckey='LG'):
->>>>>>> bdf68910
             cnt += 1
 
         self.assertEqual(cnt, exp_cnt)
@@ -101,23 +95,11 @@
         ''' gen_loopblocking multiprocessing. '''
 
         cnt1 = 0
-<<<<<<< HEAD
-        for _ in loop_blocking.gen_loopblocking(
-                self.nld['BASE'], self.resource['LG'], self.none_cstr,
-                self.cost, 1, self.options['BASE']):
-            cnt1 += 1
-
-        cnt8 = 0
-        for _ in loop_blocking.gen_loopblocking(
-                self.nld['BASE'], self.resource['LG'], self.none_cstr,
-                self.cost, 1, self.options['MP']):
-=======
         for _ in self._gen_loopblocking(rsrckey='LG'):
             cnt1 += 1
 
         cnt8 = 0
         for _ in self._gen_loopblocking(rsrckey='LG', optkey='MP'):
->>>>>>> bdf68910
             cnt8 += 1
 
         self.assertEqual(cnt1, cnt8)
@@ -127,13 +109,7 @@
 
         acc_dict = {}
 
-<<<<<<< HEAD
-        for lbs in loop_blocking.gen_loopblocking(
-                self.nld['BASE'], self.resource['LG'], self.none_cstr,
-                self.cost, 1, self.options['BASE']):
-=======
         for lbs in self._gen_loopblocking(rsrckey='LG'):
->>>>>>> bdf68910
 
             if not lbs.is_valid():
                 continue
@@ -156,25 +132,11 @@
     def test_gen_loopblocking_ntops(self):
         ''' gen_loopblocking ntops. '''
 
-<<<<<<< HEAD
-        tops = list(loop_blocking.gen_loopblocking(self.nld['BASE'],
-                                                   self.resource['LG'],
-                                                   self.none_cstr,
-                                                   self.cost, 1,
-                                                   self.options['NTOPS']))
-
-        cost_prev = -float('inf')
-
-        for lbs in loop_blocking.gen_loopblocking(
-                self.nld['BASE'], self.resource['LG'], self.none_cstr,
-                self.cost, 1, self.options['BASE']):
-=======
         tops = list(self._gen_loopblocking(rsrckey='LG', optkey='NTOPS'))
 
         cost_prev = -float('inf')
 
         for lbs in self._gen_loopblocking(rsrckey='LG'):
->>>>>>> bdf68910
 
             if not lbs.is_valid():
                 continue
@@ -192,13 +154,7 @@
 
         cnt = 0
 
-<<<<<<< HEAD
-        for lbs in loop_blocking.gen_loopblocking(
-                self.nld['BASE'], self.resource['BASE'], self.none_cstr,
-                self.cost, 1, self.options['BYPSOL']):
-=======
         for lbs in self._gen_loopblocking(optkey='BYPSOL'):
->>>>>>> bdf68910
 
             self.assertTrue(lbs.is_valid())
 
@@ -206,13 +162,10 @@
 
         self.assertLessEqual(cnt, 8)
 
-<<<<<<< HEAD
     def test_gen_loopblocking_cstr(self):
         ''' gen_loopblocking with constraint. '''
 
-        for lbs in loop_blocking.gen_loopblocking(
-                self.nld['BASE'], self.resource['LG'], self.cstr,
-                self.cost, 1, self.options['BASE']):
+        for lbs in self._gen_loopblocking(rsrckey='LG', cstr=self.cstr):
 
             self.assertTrue(self.cstr.is_valid_top_bl(lbs.bl_ts[0],
                                                       lbs.bl_ords[0]))
@@ -220,24 +173,21 @@
     def test_gen_loopblocking_cstr_sol(self):
         ''' gen_loopblocking using bypass solvers with constraint. '''
 
-        cnt1 = len(list(loop_blocking.gen_loopblocking(
-            self.nld['BASE'], self.resource['BASE'], self.none_cstr,
-            self.cost, 1, self.options['BYPSOL'])))
+        cnt1 = len(list(self._gen_loopblocking(optkey='BYPSOL')))
 
         cnt2 = 0
-        for lbs in loop_blocking.gen_loopblocking(
-                self.nld['BASE'], self.resource['BASE'], self.cstr,
-                self.cost, 1, self.options['BYPSOL']):
+        for lbs in self._gen_loopblocking(optkey='BYPSOL', cstr=self.cstr):
             self.assertTrue(self.cstr.is_valid_top_bl(lbs.bl_ts[0],
                                                       lbs.bl_ords[0]))
             cnt2 += 1
 
         self.assertLessEqual(cnt2, cnt1)
-=======
+
     def _gen_loopblocking(self, wlkey='BASE', rsrckey='BASE', part_occ=1.,
-                          optkey='BASE'):
+                          optkey='BASE', cstr=None):
         ''' gen_loopblocking trampoline. '''
+        if cstr is None:
+            cstr = self.none_cstr
         return loop_blocking.gen_loopblocking(
-            self.nld[wlkey], self.resource[rsrckey],
+            self.nld[wlkey], self.resource[rsrckey], cstr,
             self.cost, part_occ, self.options[optkey])
->>>>>>> bdf68910
