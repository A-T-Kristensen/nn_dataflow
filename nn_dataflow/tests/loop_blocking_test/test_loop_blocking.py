""" $lic$
Copyright (C) 2016-2017 by The Board of Trustees of Stanford University

This program is free software: you can redistribute it and/or modify it under
the terms of the Modified BSD-3 License as published by the Open Source
Initiative.

If you use this program in your research, we request that you reference the
TETRIS paper ("TETRIS: Scalable and Efficient Neural Network Acceleration with
3D Memory", in ASPLOS'17. April, 2017), and that you send us a citation of your
work.

This program is distributed in the hope that it will be useful, but WITHOUT ANY
WARRANTY; without even the implied warranty of MERCHANTABILITY or FITNESS FOR A
PARTICULAR PURPOSE. See the BSD-3 License for more details.

You should have received a copy of the Modified BSD-3 License along with this
program. If not, see <https://opensource.org/licenses/BSD-3-Clause>.
"""

from nn_dataflow.core import loop_blocking
from nn_dataflow.core import DataCategoryEnum as de

from . import TestLoopBlockingFixture

class TestLoopBlocking(TestLoopBlockingFixture):
    ''' Tests for loop_blocking module. '''

    def test_skip_not_reg(self):
        ''' skip non-regularized. '''

        for sch in self._gen_loopblocking_all():

            skip = loop_blocking.skip_conv(*sch)
            reg_sch = self._regularized_scheme(*sch)

            if not skip:
                self.assertEqual(reg_sch, sch,
                                 'test_skip_not_reg: non-skipped {} should be '
                                 'regularized to {}'
                                 .format(sch, reg_sch))
                continue

            lbs = self._lbs(*sch, rsrckey='LG')
            reg_lbs = self._lbs(*reg_sch, rsrckey='LG')

            self.assertFalse(loop_blocking.skip_conv(*reg_sch),
                             'test_skip_not_reg: regularized {} is skipped.'
                             .format(reg_sch))
            self.assertAlmostEqual(lbs.get_cost(self.cost),
                                   reg_lbs.get_cost(self.cost),
                                   msg=('test_skip_not_reg: cost mismatch. '
                                        'orig {}, reg {}.'
                                        .format(sch, reg_sch)))
            self.assertListEqual(lbs.get_access(), reg_lbs.get_access(),
                                 msg=('test_skip_not_reg: access mismatch. '
                                      'orig {}, reg {}.'
                                      .format(sch, reg_sch)))
            size = self._get_lbs_size(lbs)
            reg_size = self._get_lbs_size(reg_lbs)
            self.assertTrue(all(all(ss1 >= ss2 for ss1, ss2 in zip(s1, s2))
                                for s1, s2 in zip(size, reg_size)),
                            'test_skip_not_reg: reg size is larger than eqv.\n'
                            'org {} has size {}\nreg {} has size {}'
                            .format(sch, size, reg_sch, reg_size))

    def test_skip_ratio(self):
        ''' skip ratio. '''

        cnts = [0, 0]

        for bl_ts, bl_ords in self._gen_loopblocking_all():

            skip = loop_blocking.skip_conv(bl_ts, bl_ords)
            cnts[skip] += 1

        skip_ratio = 1. * cnts[True] / sum(cnts)
        self.assertGreater(skip_ratio, 0.95,
                           'test_skip_ratio: skip ratio {} too low.'
                           .format(skip_ratio))

    def test_gen_loopblocking_all(self):
        ''' gen_loopblocking cover all. '''

        exp_cnt = 0
        for bl_ts, bl_ords in self._gen_loopblocking_all():
            exp_cnt += 1 if not loop_blocking.skip_conv(bl_ts, bl_ords) else 0

        cnt = 0
        for _ in self._gen_loopblocking(rsrckey='LG'):
            cnt += 1

        self.assertEqual(cnt, exp_cnt)

    def test_gen_loopblocking_mp(self):
        ''' gen_loopblocking multiprocessing. '''

        cnt1 = 0
        for _ in self._gen_loopblocking(rsrckey='LG'):
            cnt1 += 1

        cnt8 = 0
        for _ in self._gen_loopblocking(rsrckey='LG', optkey='MP'):
            cnt8 += 1

        self.assertEqual(cnt1, cnt8)

    def test_gen_loopblocking_no_eqv(self):
        ''' gen_loopblocking no equivalent. '''

        acc_dict = {}

        for lbs in self._gen_loopblocking(rsrckey='LG', skip_invalid=True):

            # Make the keys hashable (list -> tuple).
            size = tuple(tuple(ss for ss in s) for s in self._get_lbs_size(lbs))
            access = tuple(tuple(int(aa) for aa in a) for a in lbs.access)
            keys = (size, access)

            self.assertNotIn(keys, acc_dict,
                             'test_gen_loopblocking_no_eqv: found equivalents. '
                             'keys: access {} size {}'
                             .format(access, size))
            acc_dict[keys] = lbs

    def test_gen_loopblocking_ntops(self):
        ''' gen_loopblocking ntops. '''

        tops = list(self._gen_loopblocking(rsrckey='LG', optkey='NTOPS'))

        cost_prev = -float('inf')

        for lbs in self._gen_loopblocking(rsrckey='LG', skip_invalid=True):

            cost_curr = lbs.get_cost(self.cost)
            self.assertLessEqual(cost_prev, cost_curr)
            cost_prev = cost_curr

            if tops:
                top_lbs = tops.pop(0)
                self.assertAlmostEqual(cost_curr, top_lbs.get_cost(self.cost))

    def test_gen_loopblocking_byp_sol(self):
        ''' gen_loopblocking using bypass solvers. '''

        cnt = 0

        for lbs in self._gen_loopblocking(optkey='BYPSOL'):

            self.assertTrue(lbs.is_valid())

            cnt += 1

        self.assertLessEqual(cnt, 8)

    def _gen_loopblocking(self, wlkey='BASE', rsrckey='BASE',
                          optkey='BASE', skip_invalid=False):
        ''' gen_loopblocking trampoline. '''
<<<<<<< HEAD
        return loop_blocking.gen_loopblocking(
            self.nld[wlkey], self.resource[rsrckey], self.part,
            self.cost, part_occ, self.options[optkey])
=======
        for lbs in loop_blocking.gen_loopblocking(
                self.nld[wlkey], self.resource[rsrckey],
                self.cost, self.options[optkey]):
            if not skip_invalid or lbs.is_valid():
                yield lbs

    @staticmethod
    def _get_lbs_size(lbs):
        ''' Get the size info. '''
        assert lbs.is_valid()
        return [[lbs.data_size(bl, dce) for dce in range(de.NUM)]
                for bl in range(lbs.BL.NUM)]
>>>>>>> cf084f84
<|MERGE_RESOLUTION|>--- conflicted
+++ resolved
@@ -156,13 +156,8 @@
     def _gen_loopblocking(self, wlkey='BASE', rsrckey='BASE',
                           optkey='BASE', skip_invalid=False):
         ''' gen_loopblocking trampoline. '''
-<<<<<<< HEAD
-        return loop_blocking.gen_loopblocking(
-            self.nld[wlkey], self.resource[rsrckey], self.part,
-            self.cost, part_occ, self.options[optkey])
-=======
         for lbs in loop_blocking.gen_loopblocking(
-                self.nld[wlkey], self.resource[rsrckey],
+                self.nld[wlkey], self.resource[rsrckey], self.part,
                 self.cost, self.options[optkey]):
             if not skip_invalid or lbs.is_valid():
                 yield lbs
@@ -173,4 +168,3 @@
         assert lbs.is_valid()
         return [[lbs.data_size(bl, dce) for dce in range(de.NUM)]
                 for bl in range(lbs.BL.NUM)]
->>>>>>> cf084f84
