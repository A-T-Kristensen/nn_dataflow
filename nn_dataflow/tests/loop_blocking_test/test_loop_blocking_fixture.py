""" $lic$
Copyright (C) 2016-2017 by The Board of Trustees of Stanford University

This program is free software: you can redistribute it and/or modify it under
the terms of the Modified BSD-3 License as published by the Open Source
Initiative.

If you use this program in your research, we request that you reference the
TETRIS paper ("TETRIS: Scalable and Efficient Neural Network Acceleration with
3D Memory", in ASPLOS'17. April, 2017), and that you send us a citation of your
work.

This program is distributed in the hope that it will be useful, but WITHOUT ANY
WARRANTY; without even the implied warranty of MERCHANTABILITY or FITNESS FOR A
PARTICULAR PURPOSE. See the BSD-3 License for more details.

You should have received a copy of the Modified BSD-3 License along with this
program. If not, see <https://opensource.org/licenses/BSD-3-Clause>.
"""

import itertools
import unittest

from nn_dataflow.core import ConvLayer, PoolingLayer
from nn_dataflow.core import Cost
from nn_dataflow.core import DataDimLoops
from nn_dataflow.core import DataCategoryEnum as de
from nn_dataflow.core import LoopBlockingScheme
from nn_dataflow.core import LoopEnum as le
from nn_dataflow.core import MapStrategyEyeriss
from nn_dataflow.core import MemHierEnum as me
from nn_dataflow.core import NestedLoopDesc
from nn_dataflow.core import NodeRegion
from nn_dataflow.core import Option
from nn_dataflow.core import PhyDim2
from nn_dataflow.core import Resource
from nn_dataflow.core import SchedulingConstraint
from nn_dataflow import util

class TestLoopBlockingFixture(unittest.TestCase):
    ''' Base fixture class for LoopBlocking tests. '''

    def setUp(self):

        # Workload.
        self.layer = {}
        self.layer['BASE'] = ConvLayer(12, 10, 28, 3)
        self.layer['LGFIL'] = ConvLayer(2, 4, 28, 20)
        self.layer['POOL'] = PoolingLayer(32, 28, 2)
        self.batch_size = 4

        # Resource.
        self.resource = {}
        dim_array = PhyDim2(16, 16)
        proc_region = NodeRegion(origin=PhyDim2(0, 0), dim=PhyDim2(1, 1),
                                 type=NodeRegion.PROC)
        data_regions = (NodeRegion(origin=PhyDim2(0, 0), dim=PhyDim2(1, 1),
                                   type=NodeRegion.DATA),)
        # Typical resource.
        self.resource['BASE'] = Resource(
            proc_region=proc_region, data_regions=data_regions,
            dim_array=dim_array, size_gbuf=65536, size_regf=64,
            array_bus_width=float('inf'), dram_bandwidth=float('inf'))
        # Larger resource with sufficient capacity, to make all schemes valid.
        self.resource['LG'] = Resource(
            proc_region=proc_region, data_regions=data_regions,
            dim_array=dim_array, size_gbuf=1024 ** 3, size_regf=1024 ** 3,
            array_bus_width=float('inf'), dram_bandwidth=float('inf'))
        # Small resource.
        self.resource['SM'] = Resource(
            proc_region=proc_region, data_regions=data_regions,
<<<<<<< HEAD
            dim_array=dim_array, size_gbuf=4096, size_regf=16)
        # Resource with no data regions.
        self.resource['SRCNOTDATA'] = Resource(
            proc_region=proc_region,
            data_regions=(NodeRegion(origin=PhyDim2(1, 1), dim=PhyDim2(1, 1),
                                     type=NodeRegion.PROC),
                          data_regions[-1]),
            dim_array=dim_array, size_gbuf=1024 ** 3, size_regf=1024 ** 3)
        self.resource['DSTNOTDATA'] = Resource(
            proc_region=proc_region,
            data_regions=(data_regions[0],
                          NodeRegion(origin=PhyDim2(1, 1), dim=PhyDim2(1, 1),
                                     type=NodeRegion.PROC)),
            dim_array=dim_array, size_gbuf=1024 ** 3, size_regf=1024 ** 3)
        self.resource['DATALOCAL'] = Resource(
            proc_region=proc_region,
            data_regions=(proc_region,),
            dim_array=dim_array, size_gbuf=1024 ** 3, size_regf=1024 ** 3)
=======
            dim_array=dim_array, size_gbuf=4096, size_regf=16,
            array_bus_width=float('inf'), dram_bandwidth=float('inf'))
>>>>>>> bdf68910

        # Nested loop description after mapping.
        self.nld = {}
        self.nld['BASE'] = next(MapStrategyEyeriss(self.layer['BASE'],
                                                   self.batch_size, dim_array)
                                .gen_nested_loop_desc())
        self.nld['LGFIL'] = next(MapStrategyEyeriss(self.layer['LGFIL'],
                                                    self.batch_size, dim_array)
                                 .gen_nested_loop_desc())
        self.nld['POOL'] = next(MapStrategyEyeriss(self.layer['POOL'],
                                                   self.batch_size, dim_array)
                                .gen_nested_loop_desc())
        # Fake nested loop, with zero filter size.
        self.nld['ZERO_FIL'] = NestedLoopDesc(loopcnt=(12, 10, 4),
                                              usize_gbuf=(0, 1000, 800),
                                              usize_regf=(0, 3, 1),
                                              unit_access=((0, 1000, 800),
                                                           (0, 1000, 800),
                                                           (3, 9, 7),
                                                           (1, 1, 1)),
                                              data_loops=(DataDimLoops(le.IFM,
                                                                       le.OFM),
                                                          DataDimLoops(le.IFM,
                                                                       le.BAT),
                                                          DataDimLoops(le.OFM,
                                                                       le.BAT)),
                                              unit_ops=1, unit_time=1)
        # Fake nested loop, with zero ifmap size.
        self.nld['ZERO_IFM'] = NestedLoopDesc(loopcnt=(12, 10, 4),
                                              usize_gbuf=(9, 0, 800),
                                              usize_regf=(3, 0, 1),
                                              unit_access=((9, 0, 800),
                                                           (9, 0, 800),
                                                           (3, 9, 7),
                                                           (1, 1, 1)),
                                              data_loops=(DataDimLoops(le.IFM,
                                                                       le.OFM),
                                                          DataDimLoops(le.IFM,
                                                                       le.BAT),
                                                          DataDimLoops(le.OFM,
                                                                       le.BAT)),
                                              unit_ops=1, unit_time=1)

        # Options.
        self.options = {}
        # Basic.
        self.options['BASE'] = Option(ntops=2 ** 30)
        # Multiprocessing.
        self.options['MP'] = Option(ntops=2 ** 30, nprocesses=8)
        # Limited top schemes.
        self.options['NTOPS'] = Option(ntops=10)
        # Bypass.
        self.options['BYP'] = Option(sw_gbuf_bypass=(True,) * 3, ntops=2 ** 30)
        # Bypass solver.
        self.options['BYPSOL'] = Option(sw_gbuf_bypass=(True,) * 3,
                                        sw_solve_loopblocking=True,
                                        ntops=2 ** 30)

        # Constraint.
        self.none_cstr = SchedulingConstraint()
        self.cstr = SchedulingConstraint(top_bl_t=(1, None, 1),
                                         top_bl_lpe=le.IFM)

        # Cost.
        self.cost = Cost(mac_op=1, mem_hier=(200, 6, 2, 1),
                         noc_hop=50, unit_static=50)

        # Partition occupation.
        self.part_occ = 0.91


    def _lbs(self, bl_ts, bl_ords=None, wlkey='BASE', rsrckey='BASE',
             optkey='BASE', part_occ=1):
        ''' Make a LoopBlockingScheme instance. '''
        bl_ords = (tuple(range(le.NUM)), tuple(range(le.NUM))) \
                if not bl_ords else bl_ords
        return LoopBlockingScheme(self.nld[wlkey], bl_ts, bl_ords,
                                  self.resource[rsrckey], part_occ,
                                  self.options[optkey])

    def _gen_loopblocking_all(self, wlkey='BASE'):
        ''' Generate all combinations of loop blocking factors and orders. '''
        for ti, to, tb, orders in itertools.product(
                util.factorize(self.nld[wlkey].loopcnt[le.IFM], 3),
                util.factorize(self.nld[wlkey].loopcnt[le.OFM], 3),
                util.factorize(self.nld[wlkey].loopcnt[le.BAT], 3),
                itertools.product(
                    itertools.permutations(range(le.NUM)),
                    itertools.permutations(range(le.NUM)))):
            lp_ts = [None] * le.NUM
            lp_ts[le.IFM] = ti
            lp_ts[le.OFM] = to
            lp_ts[le.BAT] = tb
            yield tuple(zip(*lp_ts)), orders

    def _make_bl_ts(self, ti_part, to_part, tb_part, wlkey='BASE'):
        '''
        Make a set of blocking factors. `ti_part`, `to_part`, `tb_part` can
        contain one 0 value to be filled.
        '''
        try:
            idx = ti_part.index(0)
        except ValueError:
            ti = ti_part
        else:
            ti = [ti_part[x] if x != idx
                  else util.idivc(self.nld[wlkey].loopcnt[le.IFM],
                                  util.prod(ti_part[:idx] + ti_part[idx+1:]))
                  for x in range(3)]
        try:
            idx = to_part.index(0)
        except ValueError:
            to = to_part
        else:
            to = [to_part[x] if x != idx
                  else util.idivc(self.nld[wlkey].loopcnt[le.OFM],
                                  util.prod(to_part[:idx] + to_part[idx+1:]))
                  for x in range(3)]
        try:
            idx = tb_part.index(0)
        except ValueError:
            tb = tb_part
        else:
            tb = [tb_part[x] if x != idx
                  else util.idivc(self.nld[wlkey].loopcnt[le.BAT],
                                  util.prod(tb_part[:idx] + tb_part[idx+1:]))
                  for x in range(3)]
        lp_ts = [None] * le.NUM
        lp_ts[le.IFM] = ti
        lp_ts[le.OFM] = to
        lp_ts[le.BAT] = tb
        return tuple(zip(*lp_ts))


    class _SimBuffer(object):
        ''' A data buffer model for simulation. '''

        def __init__(self, dce, buf_cnt_pr, unit_size, bypass=False):

            self.dce = dce
            self.bypass = bypass

            # Accesses to this level, in unit counts (* unit size).
            self.access = 0

            # The size of one unit.
            self.unit_size = unit_size

            if self.bypass:
                return

            # The buffered data range, in the form of the range index, of all
            # dimensions. E.g., (ri0, ri1).
            self.data = (float('nan'), float('nan'))

            # The count of buffered units, aka, range size, of all dimensions.
            # E.g., (c0, c1).
            self.buf_cnt_pr = buf_cnt_pr

        def access_size(self):
            ''' Get access size. '''
            return self.access * self.unit_size

        def do_access(self, idx_pr, cnt_pr, read=1, write=0):
            '''
            Access the buffer by `read` and/or `write`, with the unit index
            `idx_pr` and count `cnt_pr`, of all dimensions.

            Return the count of the accessing data to the next level, of all
            dimensions.
            '''
            if self.bypass:
                # Bypass, relay to the next level.
                return cnt_pr

            # Range index.
            ridx_pr = tuple(idx // buf_cnt for idx, buf_cnt
                            in zip(idx_pr, self.buf_cnt_pr))

            # Access.
            self.access += util.prod(cnt_pr) * (read + write)

            if ridx_pr == self.data:
                # Hit.
                return (0, 0)

            # Miss.
            self.data = ridx_pr
            return self.buf_cnt_pr

    def _sim_access_conv(self, lbs):
        '''
        Get data access by actually simulating and generating loops for CONV
        layer.
        '''
        self.assertTrue(lbs.is_valid(), '_sim_access_conv: invalid lbs.')

        data_loops = lbs.nld.data_loops

        lpts = zip(*lbs.bl_ts)

        # Get buffered unit counts at each level.
        dram_buf_cnt_pr_list = [tuple(util.prod(lpts[lpe])
                                      for lpe in data_loops[dce].loops())
                                for dce in range(de.NUM)]
        gbuf_buf_cnt_pr_list = [tuple(util.prod(lpts[lpe][1:])
                                      for lpe in data_loops[dce].loops())
                                for dce in range(de.NUM)]
        regf_buf_cnt_pr_list = [tuple(util.prod(lpts[lpe][2:])
                                      for lpe in data_loops[dce].loops())
                                for dce in range(de.NUM)]

        # Initialize SimBuffer.
        drams = [None] * de.NUM
        for dce, buf_cnt_pr in enumerate(dram_buf_cnt_pr_list):
            drams[dce] = self._SimBuffer(dce, buf_cnt_pr,
                                         lbs.nld.unit_access[me.DRAM][dce]
                                         if lbs.stored_in_gbuf[dce]
                                         else lbs.nld.unit_access[me.GBUF][dce],
                                        )
        gbufs = [None] * de.NUM
        for dce, buf_cnt_pr in enumerate(gbuf_buf_cnt_pr_list):
            gbufs[dce] = self._SimBuffer(dce, buf_cnt_pr,
                                         lbs.nld.unit_access[me.GBUF][dce],
                                         bypass=(not lbs.stored_in_gbuf[dce]),
                                        )
        regfs = [None] * de.NUM
        for dce, buf_cnt_pr in enumerate(regf_buf_cnt_pr_list):
            regfs[dce] = self._SimBuffer(dce, buf_cnt_pr,
                                         lbs.nld.unit_access[me.REGF][dce],
                                        )

        # Already generated psum for OFM.
        ofm_psum = set()

        # Simulation.
        for idx_tuple in lbs.gen_index():

            for dce in range(de.NUM):

                idx_pr = tuple(data_loops[dce].take(idx_tuple))

                if dce == de.OFM:
                    # Fetch and writeback, unless for the first time (no fetch).
                    write = 1
                    read = 1 if idx_pr in ofm_psum else 0
                    ofm_psum.add(idx_pr)
                else:
                    read = 1
                    write = 0

                # PE.
                cnt_pr = (1, 1)

                # REGF.
                cnt_pr = regfs[dce].do_access(idx_pr, cnt_pr, read, write)
                if not any(cnt_pr):
                    continue

                # GBUF.
                cnt_pr = gbufs[dce].do_access(idx_pr, cnt_pr, read, write)
                if not any(cnt_pr):
                    continue

                # DRAM.
                cnt_pr = drams[dce].do_access(idx_pr, cnt_pr, read, write)
                if not any(cnt_pr):
                    continue

        dram_access = [drams[dce].access_size() for dce in range(de.NUM)]
        gbuf_access = [gbufs[dce].access_size() for dce in range(de.NUM)]
        return dram_access, gbuf_access


    def _regularized_scheme(self, bl_ts, bl_ords):
        ''' Get the regularized scheme which will not be skipped. '''

        assert isinstance(bl_ts, tuple) and isinstance(bl_ords, tuple)
        assert all(isinstance(t, tuple) for t in bl_ts)
        assert all(isinstance(o, tuple) for o in bl_ords)

        reg_lpts = [[] for _ in range(le.NUM)]
        reg_ords = tuple()

        outer_level_innermost_loop = None

        for t_, ord_ in itertools.izip_longest(bl_ts, bl_ords, fillvalue=None):

            # Non-trivial loops and trivial loops of this level.
            ntlp_list = sorted(lpe for lpe in range(le.NUM)
                               if t_[lpe] > 1)
            trlp_list = sorted(lpe for lpe in range(le.NUM)
                               if lpe not in ntlp_list)

            # Innermost non-trivial loop.
            try:
                ntlp_innermost = min(ntlp_list,
                                     key=lambda lpe, o=ord_: o[lpe])
            except (ValueError, TypeError):
                # All trivial loops or no order (last level).
                assert not ntlp_list or not ord_
                ntlp_innermost = None

            if ord_:
                # Order trivial and non-trivial loops separately of this level.
                reg_ord = [None] * le.NUM
                # Innermost loop.
                try:
                    reg_ord[ntlp_innermost] = 0
                    o = 1
                except TypeError:
                    o = 0
                # First non-trivial loops (inner), then trivial loops (outer).
                for lpe in ntlp_list + trlp_list:
                    if lpe == ntlp_innermost:
                        continue
                    reg_ord[lpe] = o
                    o += 1
                assert o == le.NUM

                # Loop orders.
                reg_ords += (tuple(reg_ord),)

            # Blocking factors.
            for lpe in range(le.NUM):
                reg_lpts[lpe].append(t_[lpe])

            if ntlp_list:
                if outer_level_innermost_loop != ntlp_innermost \
                        and outer_level_innermost_loop in ntlp_list:
                    # Adjust blocking factors by merging two adjacent loops to
                    # the outer one.
                    lpe = outer_level_innermost_loop
                    reg_lpts[lpe][-2] *= reg_lpts[lpe][-1]
                    reg_lpts[lpe][-1] = 1

                outer_level_innermost_loop = ntlp_innermost

        reg_ts = tuple(zip(*reg_lpts))

        if reg_ts == bl_ts and reg_ords == bl_ords:
            return reg_ts, reg_ords

        # Recursive call, since loop merging/reordering may cause further loop
        # merging/reordering.
        return self._regularized_scheme(reg_ts, reg_ords)
<|MERGE_RESOLUTION|>--- conflicted
+++ resolved
@@ -69,29 +69,28 @@
         # Small resource.
         self.resource['SM'] = Resource(
             proc_region=proc_region, data_regions=data_regions,
-<<<<<<< HEAD
-            dim_array=dim_array, size_gbuf=4096, size_regf=16)
+            dim_array=dim_array, size_gbuf=4096, size_regf=16,
+            array_bus_width=float('inf'), dram_bandwidth=float('inf'))
         # Resource with no data regions.
         self.resource['SRCNOTDATA'] = Resource(
             proc_region=proc_region,
             data_regions=(NodeRegion(origin=PhyDim2(1, 1), dim=PhyDim2(1, 1),
                                      type=NodeRegion.PROC),
                           data_regions[-1]),
-            dim_array=dim_array, size_gbuf=1024 ** 3, size_regf=1024 ** 3)
+            dim_array=dim_array, size_gbuf=1024 ** 3, size_regf=1024 ** 3,
+            array_bus_width=float('inf'), dram_bandwidth=float('inf'))
         self.resource['DSTNOTDATA'] = Resource(
             proc_region=proc_region,
             data_regions=(data_regions[0],
                           NodeRegion(origin=PhyDim2(1, 1), dim=PhyDim2(1, 1),
                                      type=NodeRegion.PROC)),
-            dim_array=dim_array, size_gbuf=1024 ** 3, size_regf=1024 ** 3)
+            dim_array=dim_array, size_gbuf=1024 ** 3, size_regf=1024 ** 3,
+            array_bus_width=float('inf'), dram_bandwidth=float('inf'))
         self.resource['DATALOCAL'] = Resource(
             proc_region=proc_region,
             data_regions=(proc_region,),
-            dim_array=dim_array, size_gbuf=1024 ** 3, size_regf=1024 ** 3)
-=======
-            dim_array=dim_array, size_gbuf=4096, size_regf=16,
-            array_bus_width=float('inf'), dram_bandwidth=float('inf'))
->>>>>>> bdf68910
+            dim_array=dim_array, size_gbuf=1024 ** 3, size_regf=1024 ** 3,
+            array_bus_width=float('inf'), dram_bandwidth=float('inf'))
 
         # Nested loop description after mapping.
         self.nld = {}
