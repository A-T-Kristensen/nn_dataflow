--- conflicted
+++ resolved
@@ -75,19 +75,16 @@
         # Small resource.
         self.resource['SM'] = Resource(
             proc_region=proc_region, data_regions=data_regions,
-<<<<<<< HEAD
-            dim_array=dim_array, size_gbuf=4096, size_regf=16)
+            dim_array=dim_array, size_gbuf=4096, size_regf=16,
+            array_bus_width=float('inf'), dram_bandwidth=float('inf'))
         # Multi-node parallel resource.
         self.resource['PAR'] = Resource(
             proc_region=NodeRegion(origin=PhyDim2(0, 0),
                                    dim=PhyDim2(4, 2),
                                    type=NodeRegion.PROC),
             data_regions=data_regions,
-            dim_array=dim_array, size_gbuf=25000, size_regf=64)
-=======
-            dim_array=dim_array, size_gbuf=4096, size_regf=16,
+            dim_array=dim_array, size_gbuf=25000, size_regf=64,
             array_bus_width=float('inf'), dram_bandwidth=float('inf'))
->>>>>>> bdf68910
 
         # Nested loop description after mapping.
         self.nld = {}
