--- conflicted
+++ resolved
@@ -292,7 +292,35 @@
 
         self.assertListEqual(nhops_2, [n * 2 for n in nhops_1])
 
-<<<<<<< HEAD
+    def test_ofmap_local(self):
+        ''' With locally stored ofmaps. '''
+        layer = self.layers['BASE']
+
+        part = PartitionScheme(order=(pe.BATP, pe.INPP, pe.OUTP, pe.OFMP),
+                               pdims=((4, 1), (1, 1), (1, 4), (1, 1)))
+
+        nr = NodeRegion(origin=PhyDim2(3, 3), dim=part.dim(),
+                        type=NodeRegion.PROC)
+
+        ilayout = self._make_data_layout(
+            layer.nifm, layer.hifm, layer.wifm, PhyDim2(-3, -3),
+            (1, 1), (1, 1), PhyDim2(1, 1))
+
+        olayout = DataLayout(
+            frngs=(FmapRange((0,) * 4,
+                             (self.batch_size, layer.nofm,
+                              layer.hofm, layer.wofm)),),
+            regions=(nr,),
+            parts=(part,))
+
+        filter_nodes = frozenset([PhyDim2(3, -3)])
+
+        nhops = partition.unit_nhops_to_proc_region(
+            layer, self.batch_size, nr, part,
+            filter_nodes, ilayout, olayout, self.options['BASE'])
+
+        self.assertEqual(nhops[de.OFM], 0)
+
     def test_use_fwd(self):
         ''' Use access forwarding. '''
         layer = self.layers['BASE']
@@ -313,7 +341,7 @@
             layer.nofm, layer.hofm, layer.wofm, PhyDim2(0, -far_dist),
             (1, 1), (1, 1), PhyDim2(1, 1))
 
-        filter_nodes = [PhyDim2(far_dist, 0), PhyDim2(0, far_dist)]
+        filter_nodes = frozenset([PhyDim2(far_dist, 0), PhyDim2(0, far_dist)])
 
         nhops_base = partition.unit_nhops_to_proc_region(
             layer, self.batch_size, nr, part,
@@ -352,36 +380,6 @@
                         p_layer.total_ofmap_size(p_batch_size)
                         * part.size(pe.OUTP, pe.OFMP, pe.BATP)
                         * (far_dist + nr.dim.size()))
-=======
-    def test_ofmap_local(self):
-        ''' With locally stored ofmaps. '''
-        layer = self.layers['BASE']
-
-        part = PartitionScheme(order=(pe.BATP, pe.INPP, pe.OUTP, pe.OFMP),
-                               pdims=((4, 1), (1, 1), (1, 4), (1, 1)))
-
-        nr = NodeRegion(origin=PhyDim2(3, 3), dim=part.dim(),
-                        type=NodeRegion.PROC)
-
-        ilayout = self._make_data_layout(
-            layer.nifm, layer.hifm, layer.wifm, PhyDim2(-3, -3),
-            (1, 1), (1, 1), PhyDim2(1, 1))
-
-        olayout = DataLayout(
-            frngs=(FmapRange((0,) * 4,
-                             (self.batch_size, layer.nofm,
-                              layer.hofm, layer.wofm)),),
-            regions=(nr,),
-            parts=(part,))
-
-        filter_nodes = frozenset([PhyDim2(3, -3)])
-
-        nhops = partition.unit_nhops_to_proc_region(
-            layer, self.batch_size, nr, part,
-            filter_nodes, ilayout, olayout, self.options['BASE'])
-
-        self.assertEqual(nhops[de.OFM], 0)
->>>>>>> 8326f0c7
 
     def _make_data_layout(self, nfm, hfm, wfm, origin, bdim, ndim, dims):
         ''' Make a DataLayout instance. '''
