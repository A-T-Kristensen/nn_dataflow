""" $lic$
Copyright (C) 2016-2017 by The Board of Trustees of Stanford University

This program is free software: you can redistribute it and/or modify it under
the terms of the Modified BSD-3 License as published by the Open Source
Initiative.

If you use this program in your research, we request that you reference the
TETRIS paper ("TETRIS: Scalable and Efficient Neural Network Acceleration with
3D Memory", in ASPLOS'17. April, 2017), and that you send us a citation of your
work.

This program is distributed in the hope that it will be useful, but WITHOUT ANY
WARRANTY; without even the implied warranty of MERCHANTABILITY or FITNESS FOR A
PARTICULAR PURPOSE. See the BSD-3 License for more details.

You should have received a copy of the Modified BSD-3 License along with this
program. If not, see <https://opensource.org/licenses/BSD-3-Clause>.
"""

import itertools
import unittest

from nn_dataflow.core import partition
from nn_dataflow.core import ConvLayer, FCLayer, LocalRegionLayer, PoolingLayer
from nn_dataflow.core import Option
from nn_dataflow.core import PartitionScheme
from nn_dataflow.core import ParallelEnum as pe
from nn_dataflow.core import PhyDim2
from nn_dataflow import util

class TestPartitionFixture(unittest.TestCase):
    ''' Base fixture class for Partition tests. '''

    def setUp(self):

        self.layers = {}
        self.layers['BASE'] = ConvLayer(64, 64, 28, 3)
        self.layers['FC'] = FCLayer(4096, 1000, 6)
        self.layers['POOL'] = PoolingLayer(32, 7, 3, strd=2)
        self.layers['LR'] = LocalRegionLayer(32, 7, nreg=5, sreg=1)
        # With irregular nifm/nofm.
        self.layers['IRR'] = ConvLayer(255, 383, 13, 3)
        # With small numbers of fmaps.
        self.layers['SM'] = ConvLayer(5, 3, 13, 3)
        # Super small networks. No partitioning schemes.
        self.layers['SSM1'] = ConvLayer(1, 1, 2, 3)
        self.layers['SSM2'] = FCLayer(2, 2)
        self.layers['SSM3'] = PoolingLayer(1, 2, 2)

        self.batch_size = 8

        self.dim_nodes = {}
        self.dim_nodes['BASE'] = PhyDim2(4, 4)
        self.dim_nodes['LG'] = PhyDim2(10, 10)
        self.dim_nodes['PRIME'] = PhyDim2(3, 3)

        self.options = {}
        # Irrelevant options.
        optdict = {'ntops': 10000}
        self.options['BASE'] = Option(partition_hybrid=True,
                                      partition_batch=True,
                                      partition_ifmaps=True,
                                      **optdict)
        self.options['NOBATP'] = Option(partition_hybrid=True,
                                        partition_batch=False,
                                        partition_ifmaps=True,
                                        **optdict)
        self.options['NOINPP'] = Option(partition_hybrid=True,
                                        partition_batch=True,
                                        partition_ifmaps=False,
                                        **optdict)
        self.options['NOHYB'] = Option(partition_hybrid=False,
                                       partition_batch=True,
                                       partition_ifmaps=False,
                                       **optdict)
<<<<<<< HEAD
        self.options['ACCFWD'] = Option(partition_hybrid=True,
                                        partition_batch=True,
                                        partition_ifmaps=True,
                                        hw_access_forwarding=True,
                                        **optdict)
        self.options['BUFSHR'] = Option(partition_hybrid=True,
                                        partition_batch=True,
                                        partition_ifmaps=True,
                                        hw_gbuf_sharing=True,
                                        **optdict)
=======
        self.options['DIMPART'] = Option(partition_hybrid=True,
                                         partition_batch=True,
                                         partition_ifmaps=True,
                                         partition_dimensional=True,
                                         **optdict)
>>>>>>> bdf68910

    def _gen_partition(self, wlkey='BASE', dnkey='BASE', optkey='BASE',
                       guaranteed=False):
        ''' Generate PartitionScheme. '''
        for part in partition.gen_partition(self.layers[wlkey],
                                            self.batch_size,
                                            self.dim_nodes[dnkey],
                                            self.options[optkey],
                                            guaranteed=guaranteed):
            yield part

    def _gen_partition_full(self, wlkey='BASE', dnkey='BASE'):
        ''' Generate all PartitionScheme regardless of equivalence. '''

        layer = self.layers[wlkey]
        dim_nodes = self.dim_nodes[dnkey]

        for ph, pw in itertools.product(util.factorize(dim_nodes.h, pe.NUM),
                                        util.factorize(dim_nodes.w, pe.NUM)):

            pdims = [PhyDim2(h, w) for h, w in zip(ph, pw)]

            # BATP.
            if self.batch_size % pdims[pe.BATP].size() != 0:
                continue

            # OUTP.
            if not util.approx_dividable(layer.nofm, pdims[pe.OUTP].size()):
                continue

            # OFMP.
            if not util.approx_dividable(layer.hofm, pdims[pe.OFMP].h) \
                    or not util.approx_dividable(layer.wofm, pdims[pe.OFMP].w):
                continue

            # INPP.
            if isinstance(layer, ConvLayer):
                if not util.approx_dividable(layer.nifm,
                                             pdims[pe.INPP].size()):
                    continue
            elif isinstance(layer, LocalRegionLayer):
                if pdims[pe.INPP].size() > 1:
                    continue

            for order in itertools.permutations(range(pe.NUM)):

                # Batch parallelism should be at the top.
                filtered_order = [pae for pae in order
                                  if pdims[pae].size() > 1]
                if pe.BATP in filtered_order and filtered_order[0] != pe.BATP:
                    continue

                yield PartitionScheme(order=order, pdims=pdims)
<|MERGE_RESOLUTION|>--- conflicted
+++ resolved
@@ -74,7 +74,11 @@
                                        partition_batch=True,
                                        partition_ifmaps=False,
                                        **optdict)
-<<<<<<< HEAD
+        self.options['DIMPART'] = Option(partition_hybrid=True,
+                                         partition_batch=True,
+                                         partition_ifmaps=True,
+                                         partition_dimensional=True,
+                                         **optdict)
         self.options['ACCFWD'] = Option(partition_hybrid=True,
                                         partition_batch=True,
                                         partition_ifmaps=True,
@@ -85,13 +89,6 @@
                                         partition_ifmaps=True,
                                         hw_gbuf_sharing=True,
                                         **optdict)
-=======
-        self.options['DIMPART'] = Option(partition_hybrid=True,
-                                         partition_batch=True,
-                                         partition_ifmaps=True,
-                                         partition_dimensional=True,
-                                         **optdict)
->>>>>>> bdf68910
 
     def _gen_partition(self, wlkey='BASE', dnkey='BASE', optkey='BASE',
                        guaranteed=False):
