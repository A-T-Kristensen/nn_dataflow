""" $lic$
Copyright (C) 2016-2017 by The Board of Trustees of Stanford University

This program is free software: you can redistribute it and/or modify it under
the terms of the Modified BSD-3 License as published by the Open Source
Initiative.

If you use this program in your research, we request that you reference the
TETRIS paper ("TETRIS: Scalable and Efficient Neural Network Acceleration with
3D Memory", in ASPLOS'17. April, 2017), and that you send us a citation of your
work.

This program is distributed in the hope that it will be useful, but WITHOUT ANY
WARRANTY; without even the implied warranty of MERCHANTABILITY or FITNESS FOR A
PARTICULAR PURPOSE. See the BSD-3 License for more details.

You should have received a copy of the Modified BSD-3 License along with this
program. If not, see <https://opensource.org/licenses/BSD-3-Clause>.
"""

import itertools
import unittest

from nn_dataflow import BufShrScheme
from nn_dataflow import ConvLayer, PoolingLayer
from nn_dataflow import Cost
from nn_dataflow import DataDimLoops
from nn_dataflow import DataCategoryEnum as de
from nn_dataflow import LoopBlockingScheme
from nn_dataflow import LoopEnum as le
from nn_dataflow import MapStrategyEyeriss
from nn_dataflow import MemHierEnum as me
from nn_dataflow import NestedLoopDesc
from nn_dataflow import NodeRegion
from nn_dataflow import Option
from nn_dataflow import ParallelEnum as pe
from nn_dataflow import Partition
from nn_dataflow import PartitionScheme
from nn_dataflow import PhyDim2
from nn_dataflow import Resource
from nn_dataflow import Util

class TestLoopBlockingFixture(unittest.TestCase):
    ''' Base fixture class for LoopBlocking tests. '''
    # pylint: disable=too-many-instance-attributes

    def setUp(self):

        # Workload.
        self.layer = {}
        self.layer['BASE'] = ConvLayer(12, 10, 28, 3)
        self.layer['LGFIL'] = ConvLayer(2, 4, 28, 20)
        self.layer['POOL'] = PoolingLayer(32, 28, 2)
        self.layer['PAR'] = ConvLayer(24, 36, 56, 3)
        self.batch_size = 4

        # Resource.
        self.resource = {}
        dim_array = PhyDim2(16, 16)
        proc_region = NodeRegion(origin=PhyDim2(0, 0), dim=PhyDim2(1, 1),
                                 type=NodeRegion.PROC)
        data_regions = (NodeRegion(origin=PhyDim2(0, 0), dim=PhyDim2(1, 1),
                                   type=NodeRegion.DATA),)
        # Typical resource.
        self.resource['BASE'] = Resource(
            proc_region=proc_region, data_regions=data_regions,
            dim_array=dim_array, size_gbuf=65536, size_regf=64)
        # Larger resource with sufficient capacity, to make all schemes valid.
        self.resource['LG'] = Resource(
            proc_region=proc_region, data_regions=data_regions,
            dim_array=dim_array, size_gbuf=1024 ** 3, size_regf=1024 ** 3)
        # Small resource.
        self.resource['SM'] = Resource(
            proc_region=proc_region, data_regions=data_regions,
            dim_array=dim_array, size_gbuf=4096, size_regf=16)
        # Multi-node parallel resource.
        self.resource['PAR'] = Resource(
            proc_region=NodeRegion(origin=PhyDim2(0, 0),
                                   dim=PhyDim2(4, 2),
                                   type=NodeRegion.PROC),
            data_regions=data_regions,
            dim_array=dim_array, size_gbuf=25000, size_regf=64)

        # Nested loop description after mapping.
        self.nld = {}
        self.nld['BASE'] = next(MapStrategyEyeriss(self.layer['BASE'],
                                                   self.batch_size, dim_array)
                                .gen_nested_loop_desc())
        self.nld['LGFIL'] = next(MapStrategyEyeriss(self.layer['LGFIL'],
                                                    self.batch_size, dim_array)
                                 .gen_nested_loop_desc())
        self.nld['POOL'] = next(MapStrategyEyeriss(self.layer['POOL'],
                                                   self.batch_size, dim_array)
                                .gen_nested_loop_desc())
        # Fake nested loop, with zero filter size.
        self.nld['ZERO_FIL'] = NestedLoopDesc(loopcnt=(12, 10, 4),
                                              usize_gbuf=(0, 1000, 800),
                                              usize_regf=(0, 3, 1),
                                              unit_access=((0, 1000, 800),
                                                           (0, 1000, 800),
                                                           (3, 9, 7),
                                                           (1, 1, 1)),
                                              data_loops=(DataDimLoops(le.IFM,
                                                                       le.OFM),
                                                          DataDimLoops(le.IFM,
                                                                       le.BAT),
                                                          DataDimLoops(le.OFM,
                                                                       le.BAT)),
                                              unit_ops=1, unit_time=1)
        # Fake nested loop, with zero ifmap size.
        self.nld['ZERO_IFM'] = NestedLoopDesc(loopcnt=(12, 10, 4),
                                              usize_gbuf=(9, 0, 800),
                                              usize_regf=(3, 0, 1),
                                              unit_access=((9, 0, 800),
                                                           (9, 0, 800),
                                                           (3, 9, 7),
                                                           (1, 1, 1)),
                                              data_loops=(DataDimLoops(le.IFM,
                                                                       le.OFM),
                                                          DataDimLoops(le.IFM,
                                                                       le.BAT),
                                                          DataDimLoops(le.OFM,
                                                                       le.BAT)),
                                              unit_ops=1, unit_time=1)

        # Fake partition scheme.
        self.part = PartitionScheme(range(pe.NUM), ((1, 1),) * pe.NUM)

        # Fake buffer sharing scheme.
        self.bufshr = BufShrScheme(self.part)

        # Options.
        self.options = {}
        # Basic.
<<<<<<< HEAD
        self.options['BASE'] = Option(
            sw_gbuf_bypass=(False,) * 3, sw_solve_loopblocking=False,
            hw_access_forwarding=False, hw_gbuf_sharing=False,
            partition_hybrid=None, partition_batch=None, partition_ifmaps=None,
            ntops=2 ** 30, nprocesses=1, verbose=False)
        # Multiprocessing.
        self.options['MP'] = Option(
            sw_gbuf_bypass=(False,) * 3, sw_solve_loopblocking=False,
            hw_access_forwarding=False, hw_gbuf_sharing=False,
            partition_hybrid=None, partition_batch=None, partition_ifmaps=None,
            ntops=2 ** 30, nprocesses=8, verbose=False)
        # Limited top schemes.
        self.options['NTOPS'] = Option(
            sw_gbuf_bypass=(False,) * 3, sw_solve_loopblocking=False,
            hw_access_forwarding=False, hw_gbuf_sharing=False,
            partition_hybrid=None, partition_batch=None, partition_ifmaps=None,
            ntops=10, nprocesses=1, verbose=False)
        # Bypass.
        self.options['BYP'] = Option(
            sw_gbuf_bypass=(True,) * 3, sw_solve_loopblocking=False,
            hw_access_forwarding=False, hw_gbuf_sharing=False,
            partition_hybrid=None, partition_batch=None, partition_ifmaps=None,
            ntops=2 ** 30, nprocesses=1, verbose=False)
        # Bypass solver.
        self.options['BYPSOL'] = Option(
            sw_gbuf_bypass=(True,) * 3, sw_solve_loopblocking=True,
            hw_access_forwarding=False, hw_gbuf_sharing=False,
            partition_hybrid=None, partition_batch=None, partition_ifmaps=None,
            ntops=2 ** 30, nprocesses=1, verbose=False)
        # Access forwarding.
        self.options['ACCFWD'] = Option(
            sw_gbuf_bypass=(False,) * 3, sw_solve_loopblocking=False,
            hw_access_forwarding=True, hw_gbuf_sharing=False,
            partition_hybrid=None, partition_batch=None, partition_ifmaps=None,
            ntops=2 ** 30, nprocesses=1, verbose=False)
        # Buffer sharing.
        self.options['BUFSHR'] = Option(
            sw_gbuf_bypass=(False,) * 3, sw_solve_loopblocking=False,
            hw_access_forwarding=False, hw_gbuf_sharing=True,
            partition_hybrid=None, partition_batch=None, partition_ifmaps=None,
            ntops=2 ** 30, nprocesses=1, verbose=False)
        # Buffer sharing with bypassing.
        self.options['BUFSHR-BYP'] = Option(
            sw_gbuf_bypass=(True,) * 3, sw_solve_loopblocking=False,
            hw_access_forwarding=False, hw_gbuf_sharing=True,
            partition_hybrid=None, partition_batch=None, partition_ifmaps=None,
            ntops=2 ** 30, nprocesses=1, verbose=False)
=======
        self.options['BASE'] = Option(ntops=2 ** 30)
        # Multiprocessing.
        self.options['MP'] = Option(ntops=2 ** 30, nprocesses=8)
        # Limited top schemes.
        self.options['NTOPS'] = Option(ntops=10)
        # Bypass.
        self.options['BYP'] = Option(sw_gbuf_bypass=(True,) * 3, ntops=2 ** 30)
        # Bypass solver.
        self.options['BYPSOL'] = Option(sw_gbuf_bypass=(True,) * 3,
                                        sw_solve_loopblocking=True,
                                        ntops=2 ** 30)
>>>>>>> bd931a7d

        # Cost.
        self.cost = Cost(mac_op=1, mem_hier=(200, 6, 2, 1),
                         noc_hop=50, unit_static=50)

        # Partition occupation.
        self.part_occ = 0.91


    def _lbs(self, bl_ts, bl_ords=None, wlkey='BASE', rsrckey='BASE',
             optkey='BASE', part_occ=1):
        ''' Make a LoopBlockingScheme instance. '''
        bl_ords = (tuple(range(le.NUM)), tuple(range(le.NUM))) \
                if not bl_ords else bl_ords
        return LoopBlockingScheme(self.nld[wlkey], bl_ts, bl_ords,
                                  self.resource[rsrckey], self.bufshr,
                                  part_occ, self.options[optkey])

    def _gen_loopblocking_all(self, wlkey='BASE'):
        ''' Generate all combinations of loop blocking factors and orders. '''
        for ti, to, tb, orders in itertools.product(
                Util.factorize(self.nld[wlkey].loopcnt[le.IFM], 3),
                Util.factorize(self.nld[wlkey].loopcnt[le.OFM], 3),
                Util.factorize(self.nld[wlkey].loopcnt[le.BAT], 3),
                itertools.product(
                    itertools.permutations(range(le.NUM)),
                    itertools.permutations(range(le.NUM)))):
            lp_ts = [None] * le.NUM
            lp_ts[le.IFM] = ti
            lp_ts[le.OFM] = to
            lp_ts[le.BAT] = tb
            yield tuple(zip(*lp_ts)), orders

    def _make_bl_ts(self, ti_part, to_part, tb_part, wlkey='BASE'):
        '''
        Make a set of blocking factors. `ti_part`, `to_part`, `tb_part` can
        contain one 0 value to be filled.
        '''
        try:
            idx = ti_part.index(0)
        except ValueError:
            ti = ti_part
        else:
            ti = [ti_part[x] if x != idx
                  else Util.idivc(self.nld[wlkey].loopcnt[le.IFM],
                                  Util.prod(ti_part[:idx] + ti_part[idx+1:]))
                  for x in range(3)]
        try:
            idx = to_part.index(0)
        except ValueError:
            to = to_part
        else:
            to = [to_part[x] if x != idx
                  else Util.idivc(self.nld[wlkey].loopcnt[le.OFM],
                                  Util.prod(to_part[:idx] + to_part[idx+1:]))
                  for x in range(3)]
        try:
            idx = tb_part.index(0)
        except ValueError:
            tb = tb_part
        else:
            tb = [tb_part[x] if x != idx
                  else Util.idivc(self.nld[wlkey].loopcnt[le.BAT],
                                  Util.prod(tb_part[:idx] + tb_part[idx+1:]))
                  for x in range(3)]
        lp_ts = [None] * le.NUM
        lp_ts[le.IFM] = ti
        lp_ts[le.OFM] = to
        lp_ts[le.BAT] = tb
        return tuple(zip(*lp_ts))

    def _part_nld(self, part, layerkey='PAR'):
        ''' Make a partitioned NestedLoopDesc and its partition occupation. '''
        p_layer, p_batch_size, p_occ = part.part_layer(self.layer[layerkey],
                                                       self.batch_size)
        p_nld = next(MapStrategyEyeriss(p_layer, p_batch_size,
                                        self.resource['PAR'].dim_array)
                     .gen_nested_loop_desc())
        return p_nld, p_occ

    def _gen_all_partition(self, layerkey='PAR'):
        '''
        Generate PartitionScheme.
        '''
        options = Option(
            sw_gbuf_bypass=(False,) * 3, sw_solve_loopblocking=False,
            hw_access_forwarding=False, hw_gbuf_sharing=False,
            partition_hybrid=True, partition_batch=True, partition_ifmaps=True,
            ntops=2 ** 30, nprocesses=1, verbose=False)

        for part in Partition.gen_partition(
                self.layer[layerkey], self.batch_size,
                self.resource['PAR'].proc_region.dim, options):
            yield part

    def _total_part_size(self, part, layerkey='PAR'):
        ''' Get the total partitioned data size. '''
        layer = self.layer[layerkey]

        nifm = Util.idivc(layer.nifm, part.size(pe.INPP)) * part.size(pe.INPP)
        nofm = Util.idivc(layer.nofm, part.size(pe.OUTP)) * part.size(pe.OUTP)
        hofm = Util.idivc(layer.hofm, part.dim(pe.OFMP).h) * part.dim(pe.OFMP).h
        wofm = Util.idivc(layer.wofm, part.dim(pe.OFMP).w) * part.dim(pe.OFMP).w
        batch_size = Util.idivc(self.batch_size, part.size(pe.BATP)) \
                * part.size(pe.BATP)

        full_layer = ConvLayer(nifm, nofm, (hofm, wofm),
                               (layer.hfil, layer.wfil),
                               (layer.htrd, layer.wtrd))
        filter_size = full_layer.total_filter_size()
        ifmap_size = full_layer.total_ifmap_size(batch_size)
        ofmap_size = full_layer.total_ofmap_size(batch_size)

        self.assertGreaterEqual(filter_size, layer.total_filter_size())
        self.assertLess(filter_size, layer.total_filter_size() * 1.2 * 1.2)
        self.assertGreaterEqual(ofmap_size,
                                layer.total_ofmap_size(self.batch_size))
        self.assertLess(ofmap_size,
                        layer.total_ofmap_size(self.batch_size)
                        * 1.2 * 1.2 * 1.2)
        self.assertGreaterEqual(ifmap_size,
                                layer.total_ifmap_size(self.batch_size))

        return filter_size, ifmap_size, ofmap_size

    def _bufshr_params(self, lbs):
        '''
        Get buffer sharing parameters.

        Return subgroup sizes, rotation unit counts.

        Finally, a list of ordered loops as a tuple of LoopEnum and blocking
        factor ordered from outermost to innermost excluding trivial loops.
        '''
        # GBUF level.
        blp1 = lbs.BL.GBUF + 1
        t_x = lbs.bl_ts[blp1]
        ord_x = lbs.bl_ords[blp1]
        # BS level.
        t_bs = lbs.bufshr_bs_t
        ord_bs = lbs.bufshr_bs_ord

        self.assertTrue(all(x % b == 0 for x, b in zip(t_x, t_bs)))

        subgrp_size = lbs.bufshr_subgrp_size
        rot_unit_cnt = lbs.bufshr_rot_unit_cnt

        # Loops as a tuple of LoopEnum and blocking factor, ordered from
        # outermost to innermost, excluding trivial loops.
        lp_t_list = sorted([(lpe, t_bs[lpe])
                            for lpe in range(le.NUM) if t_bs[lpe] > 1],
                           key=lambda tpl: ord_bs[tpl[0]],
                           reverse=True) \
                  + sorted([(lpe, t_x[lpe] / t_bs[lpe])
                            for lpe in range(le.NUM) if t_x[lpe] > t_bs[lpe]],
                           key=lambda tpl: ord_x[tpl[0]],
                           reverse=True)

        return subgrp_size, rot_unit_cnt, lp_t_list


    class _SimBuffer(object):
        ''' A data buffer model for simulation. '''

        def __init__(self, dce, buf_cnt_pr, unit_size, bypass=False):

            self.dce = dce
            self.bypass = bypass

            # Accesses to this level, in unit counts (* unit size).
            self.access = 0

            # The size of one unit.
            self.unit_size = unit_size

            if self.bypass:
                return

            # The buffered data range, in the form of the range index, of all
            # dimensions. E.g., (ri0, ri1).
            self.data = (float('nan'), float('nan'))

            # The count of buffered units, aka, range size, of all dimensions.
            # E.g., (c0, c1).
            self.buf_cnt_pr = buf_cnt_pr

            # Range index cache.
            self.ridx_pr_cache = {}

        def access_size(self):
            ''' Get access size. '''
            return self.access * self.unit_size

        def do_access(self, idx_pr, cnt_pr, read=1, write=0):
            '''
            Access the buffer by `read` and/or `write`, with the unit index
            `idx_pr` and count `cnt_pr`, of all dimensions.

            Return the count of the accessing data to the next level, of all
            dimensions.
            '''
            if self.bypass:
                # Bypass, relay to the next level.
                return cnt_pr

            # Range index.
            ridx_pr = self._range_idx_pr(idx_pr)

            # Access.
            self.access += Util.prod(cnt_pr) * (read + write)

            if ridx_pr == self.data:
                # Hit.
                return (0, 0)

            # Miss.
            self.data = ridx_pr
            return self.buf_cnt_pr

        def _range_idx_pr(self, idx_pr):
            ''' Get the range index of all dimensions. '''
            ridx_pr = self.ridx_pr_cache.get(idx_pr, None)
            if ridx_pr is None:
                ridx_pr = tuple(idx // buf_cnt for idx, buf_cnt
                                in zip(idx_pr, self.buf_cnt_pr))
                self.ridx_pr_cache[idx_pr] = ridx_pr
            return ridx_pr

    class _SimBufferSharing(_SimBuffer):
        ''' A data buffer model with buffer sharing. '''

        def __init__(self, dce, buf_cnt_pr, unit_size,
                     subgrp_size, rot_unit_cnt, lp_t_list, dim_loops,
                     bypass=False):

            # pylint: disable=protected-access
            self.base = super(TestLoopBlockingFixture._SimBufferSharing, self)

            self.base.__init__(dce, buf_cnt_pr, unit_size, bypass=bypass)

            # Number of rotation steps, of each range.
            self.rot_step_cnt = {}
            # Rotation accesses, in unit counts (* unit size).
            self.rot_access = 0
            # Wide fetch accesses, in unit counts (* unit size).
            self.wf_access = 0

            # Rotation rounds per load of a range. If only rotate a single
            # round per data load, the rotation is unnecessary.
            self.rot_rnd_cnt_per_load = None

            if self.bypass:
                return

            # Subrange.
            # A list in the accessing order of subrange indexes, i.e., the
            # ranges of the next level; and the unit counts in one subrange.
            self.subrng_list, self.subrng_cnt_pr = \
                    self._init_sub_range(lp_t_list, dim_loops)
            # Subrange index to the position in the list.
            self.subrng_idx_dict = \
                    dict((sr, i) for i, sr in enumerate(self.subrng_list))
            # Number of subranges.
            self.subrng_num = len(self.subrng_list)

            # Local buffer.
            self.buf_num = subgrp_size
            # Number of subranges in each buffer.
            self.buf_subrng_num = 1. * self.subrng_num / self.buf_num

            # The location centroid of each subrange, i.e., buffer index
            # weighted by fraction.
            self.buf_subrng_centroid = []
            cur_buf_cap = self.buf_subrng_num
            cur_buf_idx = 0
            for _ in range(self.subrng_num):
                centroid = 0
                rem_frac = 1.
                while rem_frac > 0.:
                    if cur_buf_cap >= rem_frac:
                        # Fits in the current buffer.
                        centroid += cur_buf_idx * rem_frac
                        cur_buf_cap -= rem_frac
                        rem_frac = 0.
                        break
                    else:
                        # Partially fits.
                        centroid += cur_buf_idx * cur_buf_cap
                        rem_frac -= cur_buf_cap
                        cur_buf_cap = self.buf_subrng_num
                        cur_buf_idx += 1
                self.buf_subrng_centroid.append(centroid)

            # Rotation unit.
            # Rotation step happens when moving to the new rotation unit.
            assert self.subrng_num % rot_unit_cnt == 0
            self.rot_unit_size = self.subrng_num // rot_unit_cnt
            # Steps per rotation round.
            self.rot_steps_per_round = 1
            while (self.rot_steps_per_round * self.rot_unit_size
                   + self.buf_subrng_num < self.subrng_num
                   and (self.rot_steps_per_round + 1) * self.rot_unit_size
                   < self.subrng_num):
                self.rot_steps_per_round += 1

            # The rotation unit currently worked on.
            self.cur_rot_unit = 0
            # Rotation steps of the current load of the current range.
            self.cur_rot_step_cnt = 0

            # Last wide fetch subrange index.
            self.last_wf_subrng_idx = 0
            # Amount of sequential wide fetch, can be combined with rotation.
            self.seq_wf_acc = 0
            # Total saved (combined with rotation) wide fetch access.
            self.saved_wf_access = 0

            # Subrange index cache.
            self.sridx_pr_cache = {}

        def rotation_rounds(self):
            ''' Get number of rotation rounds. '''

            # Ensure all ranges have the same rotation steps.
            steps_list = self.rot_step_cnt.values()
            if not steps_list:
                return 0
            assert all(s == steps_list[0] for s in steps_list)
            steps = steps_list[0]
            if steps == 0:
                return 0

            assert steps % self.rot_steps_per_round == 0

            if self.rot_rnd_cnt_per_load == 1:
                return 0
            return steps // self.rot_steps_per_round

        def rotation_access_size(self):
            ''' Get total rotation access size. '''
            if self.rot_rnd_cnt_per_load == 1:
                return 0
            return self.rot_access * self.unit_size

        def wide_fetch_access_size(self):
            ''' Get total wide fetch access size. '''
            if self.rot_rnd_cnt_per_load == 1:
                return (self.wf_access + self.saved_wf_access) * self.unit_size
            return self.wf_access * self.unit_size

        def do_access(self, idx_pr, cnt_pr, read=1, write=0):

            ret = self.base.do_access(idx_pr, cnt_pr, read=read, write=write)

            if self.bypass:
                # Bypass, skip buffer sharing.
                return ret

            # Range index.
            ridx_pr = self._range_idx_pr(idx_pr)

            if any(ret):
                # Miss in the shared buffer and load new range. Reset.
                self.cur_rot_unit = 0
                self.rot_step_cnt.setdefault(ridx_pr, 0)

                if self.cur_rot_step_cnt == 0:
                    # Initial fetch, no replaced data yet.
                    assert self.rot_rnd_cnt_per_load is None
                else:
                    rot_rnd_cnt_per_load, rem_ = divmod(
                        self.cur_rot_step_cnt, self.rot_steps_per_round)
                    assert rem_ == 0
                    assert self.rot_rnd_cnt_per_load is None \
                            or self.rot_rnd_cnt_per_load == rot_rnd_cnt_per_load
                    self.rot_rnd_cnt_per_load = rot_rnd_cnt_per_load
                self.cur_rot_step_cnt = 0

            assert all(cnt <= subrng_cnt for cnt, subrng_cnt
                       in zip(cnt_pr, self.subrng_cnt_pr))

            # Subrange index.
            sridx_pr = self._subrange_idx_pr(idx_pr)

            # Rotation unit index.
            ru_idx = self._subrng_rot_unit_idx(sridx_pr)

            if ru_idx != self.cur_rot_unit:
                # Move to next rotation unit.

                if (self.cur_rot_unit + 1) * self.rot_unit_size \
                        >= self.subrng_num:
                    # The current rotation unit is the last one. Start a new
                    # rotation round.
                    # Do not rotate back to the initial state. Instead start
                    # from the current state.
                    self.cur_rot_unit = 0

                    self.last_wf_subrng_idx = 0
                    self.seq_wf_acc = 0

                elif self.cur_rot_unit * self.rot_unit_size \
                        + self.buf_subrng_num >= self.subrng_num:
                    # The last rotation unit is already local. No more rotation.
                    self.cur_rot_unit += 1

                else:
                    # Rotate by one rotation unit, but not exceeding the end.
                    offset = min(self.rot_unit_size,
                                 self.subrng_num
                                 - self.cur_rot_unit * self.rot_unit_size
                                 - self.buf_subrng_num)
                    assert offset > 0

                    # All subranges shift by the above offset.
                    acc_ = (1. * offset / self.buf_subrng_num) * self.subrng_num
                    self.rot_access += Util.prod(self.subrng_cnt_pr) * acc_
                    self.cur_rot_unit += 1

                    # One rotation step.
                    self.rot_step_cnt[ridx_pr] += 1
                    self.cur_rot_step_cnt += 1

                    # Combine wide fetch with rotation.
                    self.wf_access -= self.seq_wf_acc
                    self.saved_wf_access += self.seq_wf_acc
                    self.seq_wf_acc = 0

                assert ru_idx == self.cur_rot_unit

            # Buffer index of which has this subrange.
            buf_idx = self._subrng_buf_idx(sridx_pr)

            # Wide fetch from possibly remote buffer.
            wf_acc = Util.prod(cnt_pr) * (read + write) * buf_idx
            self.wf_access += wf_acc

            # Record amount of sequential wide fetch.
            subrng_idx = self.subrng_idx_dict[sridx_pr]
            if subrng_idx >= self.last_wf_subrng_idx:
                self.seq_wf_acc += wf_acc
            else:
                self.seq_wf_acc = wf_acc
            self.last_wf_subrng_idx = subrng_idx

            return ret

        def _subrange_idx_pr(self, idx_pr):
            ''' Get the subrange index of all dimensions. '''
            sridx_pr = self.sridx_pr_cache.get(idx_pr, None)
            if sridx_pr is None:
                sridx_pr = tuple((idx % buf_cnt) // subrng_cnt
                                 for idx, buf_cnt, subrng_cnt
                                 in zip(idx_pr, self.buf_cnt_pr,
                                        self.subrng_cnt_pr))
                self.sridx_pr_cache[idx_pr] = sridx_pr
            return sridx_pr

        def _subrng_rot_unit_idx(self, sridx_pr):
            ''' Get the rotation unit index of the subrange. '''
            return self.subrng_idx_dict[sridx_pr] // self.rot_unit_size

        def _subrng_buf_idx(self, sridx_pr):
            ''' Get the buffer index of which currently has the subrange. '''
            subrng_idx = self.subrng_idx_dict[sridx_pr]

            # Start from the current rotation unit.
            subrng_idx -= self.cur_rot_unit * self.rot_unit_size
            subrng_idx %= self.subrng_num

            return self.buf_subrng_centroid[subrng_idx]

        def _init_sub_range(self, lp_t_list, dim_loops):

            assert len(dim_loops) == 2

            subrng_list = [(0, 0)]
            subrng_sz_pr = [1, 1]

            # From inner to outer.
            for lpe, t in reversed(lp_t_list):
                # The data dimension index of this loop.
                try:
                    d = dim_loops.index(lpe)
                except ValueError:
                    # This loop is not related to the data, skip.
                    assert lpe not in dim_loops
                    continue

                # Size of this dimension of current loop body, i.e., all inner
                # loops.
                s = subrng_sz_pr[d]

                # Make the new subrange list, by looping over the current loop
                # body with the current loop factor, and updating this
                # dimension.
                new_subrng_list = []
                for i in range(t):
                    new_subrng_list += [tuple(i_ + i * s if d_ == d else i_
                                              for d_, i_ in enumerate(sr))
                                        for sr in subrng_list]
                subrng_list = new_subrng_list

                # Update size of this dimension.
                subrng_sz_pr[d] *= t

                # Check.
                assert len(set(subrng_list)) == len(subrng_list)
                assert len(subrng_list) == Util.prod(subrng_sz_pr)

            subrng_cnt_pr = tuple(buf_cnt // subrng_sz for buf_cnt, subrng_sz
                                  in zip(self.buf_cnt_pr, subrng_sz_pr))

            return subrng_list, subrng_cnt_pr

    def _sim_access_conv(self, lbs, get_bufshr=False):
        '''
        Get data access by actually simulating and generating loops for CONV
        layer.

        If `get_bufshr` is True, also return bufshr stats.
        '''
        self.assertTrue(lbs.is_valid(), '_sim_access_conv: invalid lbs.')

        data_loops = lbs.nld.data_loops

        lpts = zip(*lbs.bl_ts)

        subgrp_size, rot_unit_cnt, lp_t_list = self._bufshr_params(lbs)
        data_loops = lbs.nld.data_loops

        # Get buffered unit counts at each level.
        dram_buf_cnt_pr_list = [tuple(Util.prod(lpts[lpe])
                                      for lpe in data_loops[dce].loops())
                                for dce in range(de.NUM)]
        gbuf_buf_cnt_pr_list = [tuple(Util.prod(lpts[lpe][1:])
                                      for lpe in data_loops[dce].loops())
                                for dce in range(de.NUM)]
        regf_buf_cnt_pr_list = [tuple(Util.prod(lpts[lpe][2:])
                                      for lpe in data_loops[dce].loops())
                                for dce in range(de.NUM)]

        # Initialize SimBuffer.
        drams = [None] * de.NUM
        for dce, buf_cnt_pr in enumerate(dram_buf_cnt_pr_list):
            drams[dce] = self._SimBuffer(dce, buf_cnt_pr,
                                         lbs.nld.unit_access[me.DRAM][dce]
                                         if lbs.stored_in_gbuf[dce]
                                         else lbs.nld.unit_access[me.GBUF][dce],
                                        )
        gbufs = [None] * de.NUM
        for dce, buf_cnt_pr in enumerate(gbuf_buf_cnt_pr_list):
            gbufs[dce] = self._SimBufferSharing(
                dce, buf_cnt_pr, lbs.nld.unit_access[me.GBUF][dce],
                subgrp_size[dce], rot_unit_cnt[dce], lp_t_list,
                data_loops[dce].loops(),
                bypass=(not lbs.stored_in_gbuf[dce]))
        regfs = [None] * de.NUM
        for dce, buf_cnt_pr in enumerate(regf_buf_cnt_pr_list):
            regfs[dce] = self._SimBuffer(dce, buf_cnt_pr,
                                         lbs.nld.unit_access[me.REGF][dce],
                                        )

        # Already generated psum for OFM.
        ofm_psum = set()

        # Simulation.
        for idx_tuple in lbs.gen_index():

            for dce in range(de.NUM):

                idx_pr = tuple(data_loops[dce].take(idx_tuple))

                if dce == de.OFM:
                    # Fetch and writeback, unless for the first time (no fetch).
                    write = 1
                    read = 1 if idx_pr in ofm_psum else 0
                    ofm_psum.add(idx_pr)
                else:
                    read = 1
                    write = 0

                # PE.
                cnt_pr = (1, 1)

                # REGF.
                cnt_pr = regfs[dce].do_access(idx_pr, cnt_pr, read, write)
                if not any(cnt_pr):
                    continue

                # GBUF.
                cnt_pr = gbufs[dce].do_access(idx_pr, cnt_pr, read, write)
                if not any(cnt_pr):
                    continue

                # DRAM.
                cnt_pr = drams[dce].do_access(idx_pr, cnt_pr, read, write)
                if not any(cnt_pr):
                    continue

        dram_access = [drams[dce].access_size() for dce in range(de.NUM)]
        gbuf_access = [gbufs[dce].access_size() for dce in range(de.NUM)]

        # Sum over all nodes.
        dram_access = [a * lbs.num_nodes // r for a, r
                       in zip(dram_access, lbs.accfwd_reduction)]
        gbuf_access = [a * lbs.num_nodes for a in gbuf_access]

        # Buffer sharing.
        if get_bufshr:
            rotation_access = [gbufs[dce].rotation_access_size()
                               * (lbs.num_nodes // subgrp_size[dce])
                               for dce in range(de.NUM)]
            wide_fetch_access = [gbufs[dce].wide_fetch_access_size()
                                 * (lbs.num_nodes // subgrp_size[dce])
                                 for dce in range(de.NUM)]
            rotation_rounds = [gbufs[dce].rotation_rounds()
                               for dce in range(de.NUM)]

            return dram_access, gbuf_access, \
                    (rotation_access, wide_fetch_access, rotation_rounds)

        else:
            for dce in range(de.NUM):
                self.assertAlmostEqual(gbufs[dce].rotation_access_size(), 0,
                                       msg='_sim_access_conv: non-0 '
                                           'rotation access with no bufshr.')
                self.assertAlmostEqual(gbufs[dce].wide_fetch_access_size(), 0,
                                       msg='_sim_access_conv: non-0 '
                                           'wide fetch access with no bufshr.')
                self.assertEqual(gbufs[dce].rotation_rounds(), 0,
                                 msg='_sim_access_conv: non-0 '
                                     'rotation rounds with no bufshr.')

        return dram_access, gbuf_access

    def _average_neighbor_nhops(self, bufshr, subgrp_size):
        ''' Get the average neighbor number of hops. '''

        avg_nbr_nhops = []

        for dce in range(de.NUM):
            # pylint: disable=protected-access

            subgrp_dim, idx_pr = bufshr._subgrp_dim(dce, subgrp_size[dce])
            nbr_dist = bufshr.nbr_dists[dce]

            d_pr = subgrp_dim[idx_pr]
            d_npr = subgrp_dim[1 - idx_pr]
            dist_pr = nbr_dist[idx_pr]
            dist_npr = nbr_dist[1 - idx_pr]
            nhops_nbr = (d_pr - 1) * d_npr * dist_pr + (d_npr - 1) * dist_npr

            nhops_nbr /= 1. * subgrp_size[dce]

            coord = bufshr._coordinate(subgrp_size[dce] - 1, subgrp_dim, idx_pr)
            nhops_lpbk = sum(coord * nbr_dist)

            nhops_lpbk /= 1. * subgrp_size[dce]

            nhops = nhops_nbr + nhops_lpbk

            if subgrp_size[dce] <= 1:
                self.assertAlmostEqual(nhops, 0)
            elif subgrp_dim.size() == subgrp_size[dce]:
                self.assertTrue(min(nbr_dist) <= nhops
                                <= max(nbr_dist)
                                + 1. * sum(subgrp_dim) / subgrp_dim.size(),
                                '_average_neighbor_nhops: {}: '
                                'subgrp_size {}, subgrp_dim {}, idx_pr {}, '
                                'nbr_dist {}, nhops {} = {} + {}'
                                .format(dce, subgrp_size[dce], subgrp_dim,
                                        idx_pr, nbr_dist,
                                        nhops, nhops_nbr, nhops_lpbk))

            avg_nbr_nhops.append(nhops)

        return avg_nbr_nhops

    def _verify_bufshr_stats(self, dram_access, gbuf_access, bufshr_stats,
                             lbs, bufshr, test_name):
        ''' Verify the buffer sharing stats returned by access simulation. '''

        rotation_access, wide_fetch_access, rotation_rounds = bufshr_stats

        avg_nbr_nhops = self._average_neighbor_nhops(bufshr,
                                                     lbs.bufshr_subgrp_size)

        # Mem hierarchy.
        access = lbs.get_access()

        self.assertListEqual(access[me.DRAM], dram_access,
                             'test_access: DRAM: '
                             'model {} vs. sim {}.'
                             .format(access[me.DRAM], dram_access))
        self.assertListEqual(access[me.GBUF], gbuf_access,
                             'test_access: GBUF: '
                             'model {} vs. sim {}.'
                             .format(access[me.GBUF], gbuf_access))
        self.assertListEqual(access[me.REGF],
                             [lbs.ops, lbs.ops, lbs.ops * 2])

        # NoC.
        noc_access = lbs.get_noc_access()

        for dce in range(de.NUM):
            self.assertAlmostEqual(lbs.bufshr_rotation_access[dce]
                                   + lbs.bufshr_wide_fetch_access[dce],
                                   noc_access[dce])

        for dce in range(de.NUM):
            if lbs.bufshr_subgrp_size[dce] <= 1:
                self.assertAlmostEqual(noc_access[dce], 0)

        for dce in range(de.NUM):
            self.assertAlmostEqual(lbs.bufshr_rot_round_cnt[dce],
                                   rotation_rounds[dce],
                                   msg=('{}: mismatch rotation round count '
                                        'at {}:\nmodel: {}; sim: {}.'
                                        .format(test_name, dce,
                                                lbs.bufshr_rot_round_cnt,
                                                rotation_rounds)))

        for dce in range(de.NUM):
            self.assertAlmostEqual(lbs.bufshr_rotation_access[dce],
                                   rotation_access[dce] * avg_nbr_nhops[dce],
                                   msg=('{}: mismatch NoC rotation access '
                                        'at {}:\nmodel: {}; sim: {} x {}.'
                                        .format(test_name, dce,
                                                lbs.bufshr_rotation_access,
                                                rotation_access,
                                                avg_nbr_nhops)))

        for dce in range(de.NUM):
            self.assertAlmostEqual(lbs.bufshr_wide_fetch_access[dce],
                                   wide_fetch_access[dce] * avg_nbr_nhops[dce],
                                   msg=('{}: mismatch NoC wide fetch access '
                                        'at {}:\nmodel: {}; sim: {} x {}.'
                                        .format(test_name, dce,
                                                lbs.bufshr_wide_fetch_access,
                                                wide_fetch_access,
                                                avg_nbr_nhops)))


    def _regularized_scheme(self, bl_ts, bl_ords):
        ''' Get the regularized scheme which will not be skipped. '''

        assert isinstance(bl_ts, tuple) and isinstance(bl_ords, tuple)
        assert all(isinstance(t, tuple) for t in bl_ts)
        assert all(isinstance(o, tuple) for o in bl_ords)

        reg_lpts = [[] for _ in range(le.NUM)]
        reg_ords = tuple()

        outer_level_innermost_loop = None

        for t_, ord_ in itertools.izip_longest(bl_ts, bl_ords, fillvalue=None):

            # Non-trivial loops and trivial loops of this level.
            ntlp_list = sorted(lpe for lpe in range(le.NUM)
                               if t_[lpe] > 1)
            trlp_list = sorted(lpe for lpe in range(le.NUM)
                               if lpe not in ntlp_list)

            # Innermost non-trivial loop.
            try:
                ntlp_innermost = min(ntlp_list,
                                     key=lambda lpe, o=ord_: o[lpe])
            except (ValueError, TypeError):
                # All trivial loops or no order (last level).
                assert not ntlp_list or not ord_
                ntlp_innermost = None

            if ord_:
                # Order trivial and non-trivial loops separately of this level.
                reg_ord = [None] * le.NUM
                # Innermost loop.
                try:
                    reg_ord[ntlp_innermost] = 0
                    o = 1
                except TypeError:
                    o = 0
                # First non-trivial loops (inner), then trivial loops (outer).
                for lpe in ntlp_list + trlp_list:
                    if lpe == ntlp_innermost:
                        continue
                    reg_ord[lpe] = o
                    o += 1
                assert o == le.NUM

                # Loop orders.
                reg_ords += (tuple(reg_ord),)

            # Blocking factors.
            for lpe in range(le.NUM):
                reg_lpts[lpe].append(t_[lpe])

            if ntlp_list:
                if outer_level_innermost_loop != ntlp_innermost \
                        and outer_level_innermost_loop in ntlp_list:
                    # Adjust blocking factors by merging two adjacent loops to
                    # the outer one.
                    lpe = outer_level_innermost_loop
                    reg_lpts[lpe][-2] *= reg_lpts[lpe][-1]
                    reg_lpts[lpe][-1] = 1

                outer_level_innermost_loop = ntlp_innermost

        reg_ts = tuple(zip(*reg_lpts))

        if reg_ts == bl_ts and reg_ords == bl_ords:
            return reg_ts, reg_ords

        # Recursive call, since loop merging/reordering may cause further loop
        # merging/reordering.
        return self._regularized_scheme(reg_ts, reg_ords)
<|MERGE_RESOLUTION|>--- conflicted
+++ resolved
@@ -132,55 +132,6 @@
         # Options.
         self.options = {}
         # Basic.
-<<<<<<< HEAD
-        self.options['BASE'] = Option(
-            sw_gbuf_bypass=(False,) * 3, sw_solve_loopblocking=False,
-            hw_access_forwarding=False, hw_gbuf_sharing=False,
-            partition_hybrid=None, partition_batch=None, partition_ifmaps=None,
-            ntops=2 ** 30, nprocesses=1, verbose=False)
-        # Multiprocessing.
-        self.options['MP'] = Option(
-            sw_gbuf_bypass=(False,) * 3, sw_solve_loopblocking=False,
-            hw_access_forwarding=False, hw_gbuf_sharing=False,
-            partition_hybrid=None, partition_batch=None, partition_ifmaps=None,
-            ntops=2 ** 30, nprocesses=8, verbose=False)
-        # Limited top schemes.
-        self.options['NTOPS'] = Option(
-            sw_gbuf_bypass=(False,) * 3, sw_solve_loopblocking=False,
-            hw_access_forwarding=False, hw_gbuf_sharing=False,
-            partition_hybrid=None, partition_batch=None, partition_ifmaps=None,
-            ntops=10, nprocesses=1, verbose=False)
-        # Bypass.
-        self.options['BYP'] = Option(
-            sw_gbuf_bypass=(True,) * 3, sw_solve_loopblocking=False,
-            hw_access_forwarding=False, hw_gbuf_sharing=False,
-            partition_hybrid=None, partition_batch=None, partition_ifmaps=None,
-            ntops=2 ** 30, nprocesses=1, verbose=False)
-        # Bypass solver.
-        self.options['BYPSOL'] = Option(
-            sw_gbuf_bypass=(True,) * 3, sw_solve_loopblocking=True,
-            hw_access_forwarding=False, hw_gbuf_sharing=False,
-            partition_hybrid=None, partition_batch=None, partition_ifmaps=None,
-            ntops=2 ** 30, nprocesses=1, verbose=False)
-        # Access forwarding.
-        self.options['ACCFWD'] = Option(
-            sw_gbuf_bypass=(False,) * 3, sw_solve_loopblocking=False,
-            hw_access_forwarding=True, hw_gbuf_sharing=False,
-            partition_hybrid=None, partition_batch=None, partition_ifmaps=None,
-            ntops=2 ** 30, nprocesses=1, verbose=False)
-        # Buffer sharing.
-        self.options['BUFSHR'] = Option(
-            sw_gbuf_bypass=(False,) * 3, sw_solve_loopblocking=False,
-            hw_access_forwarding=False, hw_gbuf_sharing=True,
-            partition_hybrid=None, partition_batch=None, partition_ifmaps=None,
-            ntops=2 ** 30, nprocesses=1, verbose=False)
-        # Buffer sharing with bypassing.
-        self.options['BUFSHR-BYP'] = Option(
-            sw_gbuf_bypass=(True,) * 3, sw_solve_loopblocking=False,
-            hw_access_forwarding=False, hw_gbuf_sharing=True,
-            partition_hybrid=None, partition_batch=None, partition_ifmaps=None,
-            ntops=2 ** 30, nprocesses=1, verbose=False)
-=======
         self.options['BASE'] = Option(ntops=2 ** 30)
         # Multiprocessing.
         self.options['MP'] = Option(ntops=2 ** 30, nprocesses=8)
@@ -192,7 +143,16 @@
         self.options['BYPSOL'] = Option(sw_gbuf_bypass=(True,) * 3,
                                         sw_solve_loopblocking=True,
                                         ntops=2 ** 30)
->>>>>>> bd931a7d
+        # Access forwarding.
+        self.options['ACCFWD'] = Option(hw_access_forwarding=True,
+                                        ntops=2 ** 30)
+        # Buffer sharing.
+        self.options['BUFSHR'] = Option(hw_gbuf_sharing=True,
+                                        ntops=2 ** 30)
+        # Buffer sharing with bypassing.
+        self.options['BUFSHR-BYP'] = Option(sw_gbuf_bypass=(True,) * 3,
+                                            hw_gbuf_sharing=True,
+                                            ntops=2 ** 30)
 
         # Cost.
         self.cost = Cost(mac_op=1, mem_hier=(200, 6, 2, 1),
@@ -277,11 +237,10 @@
         '''
         Generate PartitionScheme.
         '''
-        options = Option(
-            sw_gbuf_bypass=(False,) * 3, sw_solve_loopblocking=False,
-            hw_access_forwarding=False, hw_gbuf_sharing=False,
-            partition_hybrid=True, partition_batch=True, partition_ifmaps=True,
-            ntops=2 ** 30, nprocesses=1, verbose=False)
+        options = Option(partition_hybrid=True,
+                         partition_batch=True,
+                         partition_ifmaps=True,
+                         ntops=2 ** 30)
 
         for part in Partition.gen_partition(
                 self.layer[layerkey], self.batch_size,
