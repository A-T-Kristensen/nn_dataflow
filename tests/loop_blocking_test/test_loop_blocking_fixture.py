--- conflicted
+++ resolved
@@ -131,37 +131,6 @@
         # Options.
         self.options = {}
         # Basic.
-<<<<<<< HEAD
-        self.options['BASE'] = Option(
-            sw_gbuf_bypass=(False,) * 3, sw_solve_loopblocking=False,
-            partition_hybrid=None, partition_batch=None, partition_ifmaps=None,
-            partition_interlayer=None,
-            ntops=2 ** 30, nprocesses=1, verbose=False)
-        # Multiprocessing.
-        self.options['MP'] = Option(
-            sw_gbuf_bypass=(False,) * 3, sw_solve_loopblocking=False,
-            partition_hybrid=None, partition_batch=None, partition_ifmaps=None,
-            partition_interlayer=None,
-            ntops=2 ** 30, nprocesses=8, verbose=False)
-        # Limited top schemes.
-        self.options['NTOPS'] = Option(
-            sw_gbuf_bypass=(False,) * 3, sw_solve_loopblocking=False,
-            partition_hybrid=None, partition_batch=None, partition_ifmaps=None,
-            partition_interlayer=None,
-            ntops=10, nprocesses=1, verbose=False)
-        # Bypass.
-        self.options['BYP'] = Option(
-            sw_gbuf_bypass=(True,) * 3, sw_solve_loopblocking=False,
-            partition_hybrid=None, partition_batch=None, partition_ifmaps=None,
-            partition_interlayer=None,
-            ntops=2 ** 30, nprocesses=1, verbose=False)
-        # Bypass solver.
-        self.options['BYPSOL'] = Option(
-            sw_gbuf_bypass=(True,) * 3, sw_solve_loopblocking=True,
-            partition_hybrid=None, partition_batch=None, partition_ifmaps=None,
-            partition_interlayer=None,
-            ntops=2 ** 30, nprocesses=1, verbose=False)
-=======
         self.options['BASE'] = Option(ntops=2 ** 30)
         # Multiprocessing.
         self.options['MP'] = Option(ntops=2 ** 30, nprocesses=8)
@@ -173,7 +142,6 @@
         self.options['BYPSOL'] = Option(sw_gbuf_bypass=(True,) * 3,
                                         sw_solve_loopblocking=True,
                                         ntops=2 ** 30)
->>>>>>> bd931a7d
 
         # Constraint.
         self.none_cstr = SchedulingConstraint()
