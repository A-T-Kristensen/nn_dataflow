--- conflicted
+++ resolved
@@ -55,16 +55,8 @@
                                      type=NodeRegion.DATA),),
             dim_array=PhyDim2(16, 16), size_gbuf=65536, size_regf=64)
 
-<<<<<<< HEAD
-        self.options = Option(
-            sw_gbuf_bypass=(False,) * 3, sw_solve_loopblocking=False,
-            hw_access_forwarding=False, hw_gbuf_sharing=False,
-            partition_hybrid=True, partition_batch=True, partition_ifmaps=True,
-            ntops=10, nprocesses=1, verbose=False)
-=======
         self.options = Option(partition_hybrid=True, partition_batch=True,
                               partition_ifmaps=True, ntops=10)
->>>>>>> bd931a7d
 
         self.ifmap_layouts = {}
         part = PartitionScheme(order=(pe.INPP, pe.BATP, pe.OUTP, pe.OFMP),
