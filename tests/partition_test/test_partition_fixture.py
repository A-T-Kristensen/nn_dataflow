""" $lic$
Copyright (C) 2016-2017 by The Board of Trustees of Stanford University

This program is free software: you can redistribute it and/or modify it under
the terms of the Modified BSD-3 License as published by the Open Source
Initiative.

If you use this program in your research, we request that you reference the
TETRIS paper ("TETRIS: Scalable and Efficient Neural Network Acceleration with
3D Memory", in ASPLOS'17. April, 2017), and that you send us a citation of your
work.

This program is distributed in the hope that it will be useful, but WITHOUT ANY
WARRANTY; without even the implied warranty of MERCHANTABILITY or FITNESS FOR A
PARTICULAR PURPOSE. See the BSD-3 License for more details.

You should have received a copy of the Modified BSD-3 License along with this
program. If not, see <https://opensource.org/licenses/BSD-3-Clause>.
"""

import itertools
import unittest

from nn_dataflow import ConvLayer, FCLayer, LocalRegionLayer, PoolingLayer
from nn_dataflow import Option
from nn_dataflow import Partition
from nn_dataflow import PartitionScheme
from nn_dataflow import ParallelEnum as pe
from nn_dataflow import PhyDim2
from nn_dataflow import Util

class TestPartitionFixture(unittest.TestCase):
    ''' Base fixture class for Partition tests. '''

    def setUp(self):

        self.layers = {}
        self.layers['BASE'] = ConvLayer(64, 64, 28, 3)
        self.layers['FC'] = FCLayer(4096, 1000, 6)
        self.layers['POOL'] = PoolingLayer(32, 7, 3, strd=2)
        self.layers['LR'] = LocalRegionLayer(32, 7, nreg=5, sreg=1)
        # With irregular nifm/nofm.
        self.layers['IRR'] = ConvLayer(255, 383, 13, 3)
        # With small numbers of fmaps.
        self.layers['SM'] = ConvLayer(5, 3, 13, 3)

        self.batch_size = 8

        self.dim_nodes = {}
        self.dim_nodes['BASE'] = PhyDim2(4, 4)
        self.dim_nodes['LG'] = PhyDim2(10, 10)
        self.dim_nodes['PRIME'] = PhyDim2(3, 3)

        self.options = {}
        # Irrelevant options.
<<<<<<< HEAD
        optdict = {'sw_gbuf_bypass': (False,) * 3,
                   'sw_solve_loopblocking': False,
                   'partition_interlayer': False,
                   'ntops': 10000, 'nprocesses': 1, 'verbose': False}
=======
        optdict = {'ntops': 10000}
>>>>>>> bd931a7d
        self.options['BASE'] = Option(partition_hybrid=True,
                                      partition_batch=True,
                                      partition_ifmaps=True,
                                      **optdict)
        self.options['NOBATP'] = Option(partition_hybrid=True,
                                        partition_batch=False,
                                        partition_ifmaps=True,
                                        **optdict)
        self.options['NOINPP'] = Option(partition_hybrid=True,
                                        partition_batch=True,
                                        partition_ifmaps=False,
                                        **optdict)
        self.options['NOHYB'] = Option(partition_hybrid=False,
                                       partition_batch=True,
                                       partition_ifmaps=False,
                                       **optdict)

    def _gen_partition(self, wlkey='BASE', dnkey='BASE', optkey='BASE'):
        ''' Generate PartitionScheme. '''
        for part in Partition.gen_partition(self.layers[wlkey],
                                            self.batch_size,
                                            self.dim_nodes[dnkey],
                                            self.options[optkey]):
            yield part

    def _gen_partition_full(self, wlkey='BASE', dnkey='BASE'):
        ''' Generate all PartitionScheme regardless of equivalence. '''

        layer = self.layers[wlkey]
        dim_nodes = self.dim_nodes[dnkey]

        for ph, pw in itertools.product(Util.factorize(dim_nodes.h, pe.NUM),
                                        Util.factorize(dim_nodes.w, pe.NUM)):

            pdims = [PhyDim2(h, w) for h, w in zip(ph, pw)]

            # BATP.
            if self.batch_size % pdims[pe.BATP].size() != 0:
                continue

            # OUTP.
            if not Util.approx_dividable(layer.nofm, pdims[pe.OUTP].size()):
                continue

            # OFMP.
            if not Util.approx_dividable(layer.hofm, pdims[pe.OFMP].h) \
                    or not Util.approx_dividable(layer.wofm, pdims[pe.OFMP].w):
                continue

            # INPP.
            if isinstance(layer, ConvLayer):
                if not Util.approx_dividable(layer.nifm,
                                             pdims[pe.INPP].size()):
                    continue
            elif isinstance(layer, LocalRegionLayer):
                if pdims[pe.INPP].size() > 1:
                    continue

            for order in itertools.permutations(range(pe.NUM)):

                # Batch parallelism should be at the top.
                filtered_order = [pae for pae in order
                                  if pdims[pae].size() > 1]
                if pe.BATP in filtered_order and filtered_order[0] != pe.BATP:
                    continue

                yield PartitionScheme(order=order, pdims=pdims)
<|MERGE_RESOLUTION|>--- conflicted
+++ resolved
@@ -53,14 +53,7 @@
 
         self.options = {}
         # Irrelevant options.
-<<<<<<< HEAD
-        optdict = {'sw_gbuf_bypass': (False,) * 3,
-                   'sw_solve_loopblocking': False,
-                   'partition_interlayer': False,
-                   'ntops': 10000, 'nprocesses': 1, 'verbose': False}
-=======
         optdict = {'ntops': 10000}
->>>>>>> bd931a7d
         self.options['BASE'] = Option(partition_hybrid=True,
                                       partition_batch=True,
                                       partition_ifmaps=True,
